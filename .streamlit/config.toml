--- conflicted
+++ resolved
@@ -2,12 +2,9 @@
 developmentMode = false
 
 [server]
-<<<<<<< HEAD
-port = 8502
+port = 8501 # should be same as configured in deployment repo
 maxUploadSize = 500
-=======
-port = 8501 # should be same as configured in deployment repo
->>>>>>> 3dcbe0cf
+
 
 [theme]
 
