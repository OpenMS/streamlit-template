--- conflicted
+++ resolved
@@ -16,14 +16,6 @@
 - **Persistence**: Your workspaces and parameters are saved, so you can return to your analysis anytime and pick up where you left off. Simply bookmark the page!
 
 
-<<<<<<< HEAD
-There are a few key differences between operating in online and local modes:
-
-- **File Uploads**:
-  - *Online Mode*: You can upload only one file at a time. This helps manage server load and optimizes performance.
-  - *Local Mode*: Multiple file uploads are supported, giving you flexibility when working with large datasets.
-
-=======
 ### File Uploads
 - **Online Mode**: You can upload only one file at a time. This helps manage server load and optimizes performance.
 
@@ -43,7 +35,6 @@
        ```
      - This sets the upload limit to 500MB for the current session.
      
->>>>>>> 6a7766aa
 - **Workspace Access**:
   - *Online Mode*: Workspaces would be temporarily stored and cleared after seven days of inactivity.
   - *Local Mode*: Workspaces are saved on your local machine, allowing for persistent storage.  
