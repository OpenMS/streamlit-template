--- conflicted
+++ resolved
@@ -10,12 +10,7 @@
   - mono==6.12.0.90
   - pip: # dependencies only available through pip
       # streamlit dependencies
-<<<<<<< HEAD
-    - streamlit==1.37.0
+    - streamlit>=1.38.0
     - captcha==0.5.0
     - streamlit-plotly-events
-    - streamlit-aggrid
-=======
-    - streamlit>=1.38.0
-    - captcha==0.5.0
->>>>>>> 28e4fbe7
+    - streamlit-aggrid