name: Build executable for Windows
on:
  push:
    branches: [ "main" ]
  pull_request:
    branches: [ "main" ]
  release:
    types: [created]
  workflow_dispatch:
  
env:
  OPENMS_VERSION: 3.2.0 
  PYTHON_VERSION: 3.11.0
  # Name of the installer
  APP_NAME: OpenMS-StreamlitTemplateApp
  # Define unique GUID for UpgradeCode
  APP_UpgradeCode: "8d28e8c7-45dc-446c-b889-99a6aea2f1a5"
  # Define needed TOPP tools here
  TOPP_TOOLS: "FeatureFinderMetabo FeatureLinkerUnlabeledKD SiriusExport"

jobs:
  build-openms:
    runs-on: windows-latest

    steps:
    - name: Checkout
      uses: actions/checkout@v4
      with:
        repository: OpenMS/OpenMS
        ref: release/${{ env.OPENMS_VERSION }}
        path: 'OpenMS'
    
    # Temporary fix - until seqan is back online or new OpenMS release (3.4)
    - name: Get latest cibuild.cmake
      working-directory: OpenMS
      run: |
        git config user.name "GitHub Actions"
        git config user.email "actions@github.com"
        git fetch origin develop
        git checkout origin/develop -- tools/ci/cibuild.cmake
        git checkout origin/develop -- tools/ci/citest.cmake
        git checkout origin/develop -- tools/ci/cipackage.cmake

    - name: Install Qt
      uses: jurplel/install-qt-action@v4
      with:
        version: '5.15.2' # 5.12.7 is broken https://bugreports.qt.io/browse/QTBUG-81715, > 5.15.2 is not available on official archives (https://github.com/miurahr/aqtinstall/issues/636)
        host: 'windows' # default: win64_msvc2017_64
        target: 'desktop'
        install-deps: 'true'
        cache: 'false'
        aqtversion: '==3.1.*'

    # https://github.com/marketplace/actions/visual-studio-shell
    - name: Set up Visual Studio shell
      uses: egor-tensin/vs-shell@v2
      with:
        arch: x64

    - name: Setup build tools
      shell: bash
      run: |
        choco install ccache ninja -y --no-progress
        choco install cmake --version=3.31.1 -y --no-progress --force
        ## GH CLI "SHOULD BE" installed. Sometimes I had to manually install nonetheless. Super weird.
        # https://github.com/actions/runner-images/blob/main/images/win/scripts/Installers/Install-GitHub-CLI.ps1
        echo "C:/Program Files (x86)/GitHub CLI" >> $GITHUB_PATH

    - name: Extract branch/PR infos
      shell: bash
      run: |
        cd OpenMS
        RUN_NAME_LOCAL=$(echo ${GITHUB_REF#refs/heads/} | tr / -)
        echo "RUN_NAME=${RUN_NAME_LOCAL}" >> $GITHUB_ENV
        echo "BASE_REF=$(gh pr view --json baseRefName -q .baseRefName || echo ${RUN_NAME_LOCAL})" >> $GITHUB_ENV
      id: extract_branch
      env:
        GITHUB_TOKEN: ${{ secrets.GITHUB_TOKEN }}

    - name: Cache contrib
      id: cache-contrib-win
      uses: actions/cache@v4
      with:
        path: ${{ github.workspace }}/OpenMS/contrib
        key: ${{ runner.os }}-contrib3

    - name: Load contrib build
      if: steps.cache-contrib-win.outputs.cache-hit != 'true'
      env:
        GITHUB_TOKEN: ${{ secrets.GITHUB_TOKEN }}
      run: |
        cd OpenMS/contrib
        # Download the file using the URL fetched from GitHub
        gh release download -R OpenMS/contrib --pattern 'contrib_build-Windows.tar.gz'
        # Extract the archive
        7z x -so contrib_build-Windows.tar.gz | 7z x -si -ttar
        rm contrib_build-Windows.tar.gz
        ls

    - name: Setup ccache cache
      uses: actions/cache@v4
      with:
        path: .ccache
        key: ${{ runner.os }}-ccache-${{ env.RUN_NAME }}-${{ github.run_number }}
        # Restoring: From current branch, otherwise from base branch, otherwise from any branch.
        restore-keys: |
          ${{ runner.os }}-ccache-${{ env.RUN_NAME }}
          ${{ runner.os }}-ccache-${{ env.BASE_REF }}
          ${{ runner.os }}-ccache-

    - name: Add THIRDPARTY
      shell: bash
      run: |
          # initialize THIRDPARTY
          cd OpenMS
          git submodule update --init THIRDPARTY
          cd ..
          # add third-party binaries to PATH
          # use flat THIRDPARTY structure
          mkdir -p _thirdparty
          cp -R OpenMS/THIRDPARTY/Windows/64bit/* _thirdparty/
          cp -R OpenMS/THIRDPARTY/All/* _thirdparty/
          # add third-party binaries to PATH
          for thirdpartytool in ${{ github.workspace }}/_thirdparty/*
          do
            echo $thirdpartytool >> $GITHUB_PATH
          done

    - name: Build Windows
      shell: bash
      run: |
          mkdir $GITHUB_WORKSPACE/OpenMS/bld/
          ctest --output-on-failure -V -S $GITHUB_WORKSPACE/OpenMS/tools/ci/cibuild.cmake
      env:
          #OS_PREFIX_PATH: "${{ env.Qt5_DIR }}/lib/cmake;${{ env.Qt5_DIR }}"
          OPENMS_CONTRIB_LIBS: "${{ github.workspace }}/OpenMS/contrib"
          CI_PROVIDER: "GitHub-Actions"
          CMAKE_GENERATOR: "Ninja"
          SOURCE_DIRECTORY: "${{ github.workspace }}/OpenMS"
          BUILD_NAME: "${{ env.RUN_NAME }}-Win64-class-topp-${{ github.run_number }}"
          ENABLE_STYLE_TESTING: "OFF"
          ENABLE_TOPP_TESTING: "ON"
          ENABLE_CLASS_TESTING: "ON"
          WITH_GUI: "OFF"
          ADDRESS_SANITIZER: "Off"
          BUILD_TYPE: "Release"
          OPENMP: "Off"
          USE_STATIC_BOOST: "On"
          #  BUILD_FLAGS: "-p:CL_MPCount=2" # For VS Generator and MSBuild
          BUILD_FLAGS: "-j2" # Ninja will otherwise use all cores (doesn't go well in GHA)
          CMAKE_CCACHE_EXE: "ccache"
          CCACHE_BASEDIR: ${{ github.workspace }}
          CCACHE_DIR: ${{ github.workspace }}/.ccache
          CCACHE_COMPRESS: true
          CCACHE_COMPRESSLEVEL: 12
          CCACHE_MAXSIZE: 400M

    - name: Test Windows
      shell: bash
      run: ctest --output-on-failure -V -S $GITHUB_WORKSPACE/OpenMS/tools/ci/citest.cmake
      env:
          SOURCE_DIRECTORY: "${{ github.workspace }}/OpenMS"
          CI_PROVIDER: "GitHub-Actions"
          BUILD_NAME: "${{ env.RUN_NAME }}-Win64-class-topp-${{ github.run_number }}"

    - name: Package
      shell: bash
      run: |
          ctest --output-on-failure -V -S $GITHUB_WORKSPACE/OpenMS/tools/ci/cipackage.cmake
      env:
          SOURCE_DIRECTORY: "${{ github.workspace }}/OpenMS"
          PACKAGE_TYPE: zip
          SEARCH_ENGINES_DIRECTORY: "${{ github.workspace }}/_thirdparty"
          CI_PROVIDER: "GitHub-Actions"
          CPACK_PACKAGE_FILE_NAME: "openms-package"

    - name: Upload package as artifact
      uses: actions/upload-artifact@v4
      with:
        name: openms-package
        path: ${{ github.workspace }}/OpenMS/bld/*.zip

  build-executable:
    runs-on: windows-latest
    needs: build-openms  

    steps:
    - name: Checkout
      uses: actions/checkout@v4

    - name: Set Version in settings.json
      run: |
        $VERSION="${{ github.event.release.tag_name }}"
        $content = Get-Content -Raw settings.json | ConvertFrom-Json
        $content.version = $VERSION
        $content | ConvertTo-Json -Depth 100 | Set-Content settings.json

    - name: Download package as artifact
      uses: actions/download-artifact@v4
      with:
        name: openms-package
        path: openms-package

    - name: Extract bin and share from package
      run: |
        cd openms-package
        unzip "*.zip" -d .
        cp -r openms-package/bin ../openms-bin
        cp -r openms-package/share ../share

    - name: Set up Python (regular distribution)
      uses: actions/setup-python@v5
      with:
        python-version: ${{ env.PYTHON_VERSION }} # Use the same version as the embeddable version
    
    - name: Setup python embeddable version
      run: |
        # Create a directory for the embeddable Python version
        mkdir python-${{ env.PYTHON_VERSION }}
        
        # Download and unzip the embeddable Python version
        curl -O https://www.python.org/ftp/python/${{ env.PYTHON_VERSION }}/python-${{ env.PYTHON_VERSION }}-embed-amd64.zip
        unzip python-${{ env.PYTHON_VERSION }}-embed-amd64.zip -d python-${{ env.PYTHON_VERSION }}
        rm python-${{ env.PYTHON_VERSION }}-embed-amd64.zip

        # Define paths for the regular Python distribution and the embeddable distribution
        $PYTHON_DIR="${{ runner.tool_cache }}/Python/${{ env.PYTHON_VERSION }}/x64" # Path from actions/setup-python
        $EMBED_DIR="python-${{ env.PYTHON_VERSION }}"
        
        mkdir -p $EMBED_DIR/Lib/site-packages/tkinter
        mkdir -p $EMBED_DIR/tcl

        # Copy necessary Tkinter files from the regular Python distribution
        cp -r $PYTHON_DIR/Lib/tkinter/* $EMBED_DIR/Lib/site-packages/tkinter/
        cp -r $PYTHON_DIR/tcl/* $EMBED_DIR/tcl/
        cp $PYTHON_DIR/DLLs/_tkinter.pyd $EMBED_DIR/
        cp $PYTHON_DIR/DLLs/tcl86t.dll $EMBED_DIR/
        cp $PYTHON_DIR/DLLs/tk86t.dll $EMBED_DIR/

    - name: Install pip
      run: |
        curl -O https://bootstrap.pypa.io/get-pip.py
        ./python-${{ env.PYTHON_VERSION }}/python get-pip.py --no-warn-script-location
        rm get-pip.py

    - name: Uncomment 'import site' in python311._pth file
      run: |
        sed -i 's/#import site/import site/' python-${{ env.PYTHON_VERSION }}/python311._pth

    - name: Install Required Packages
      run: .\python-${{ env.PYTHON_VERSION }}\python -m pip install --force-reinstall -r requirements.txt --no-warn-script-location

    - name: Set to offline deployment
      run: |
        $content = Get-Content -Raw settings.json | ConvertFrom-Json
        $content.online_deployment = $false
        $content | ConvertTo-Json -Depth 100 | Set-Content settings.json

    - name: Create .bat file
      run: |
<<<<<<< HEAD
          echo "start /min .\python-${{ env.PYTHON_VERSION }}\python -m redis-server" > ${{ env.APP_NAME }}.bat
          echo "start /min .\python-${{ env.PYTHON_VERSION }}\python -m rq worker --with-scheduler" >> ${{ env.APP_NAME }}.bat
          echo "start /min .\python-${{ env.PYTHON_VERSION }}\python -m streamlit run app.py local" >> ${{ env.APP_NAME }}.bat
=======
        echo '@echo off' > ${{ env.APP_NAME }}.bat
        echo '' >> ${{ env.APP_NAME }}.bat
        echo 'REM Create .streamlit directory in user''s home if it doesn''t exist' >> ${{ env.APP_NAME }}.bat
        echo 'if not exist "%USERPROFILE%\.streamlit" mkdir "%USERPROFILE%\.streamlit"' >> ${{ env.APP_NAME }}.bat
        echo '' >> ${{ env.APP_NAME }}.bat
        echo 'REM Create credentials.toml with empty email to disable email prompt' >> ${{ env.APP_NAME }}.bat
        echo 'copy /Y ".streamlit\credentials.toml" "%USERPROFILE%\.streamlit\credentials.toml" > nul' >> ${{ env.APP_NAME }}.bat
        echo '' >> ${{ env.APP_NAME }}.bat
        echo 'start /min .\python-${{ env.PYTHON_VERSION }}\python -m streamlit run app.py local' >> ${{ env.APP_NAME }}.bat
>>>>>>> 6a7766aa

    - name: Create All-in-one executable folder
      run: |
        mkdir streamlit_exe

        mv python-${{ env.PYTHON_VERSION }} streamlit_exe
        cp -r src streamlit_exe
        cp -r content streamlit_exe
        cp -r docs streamlit_exe
        cp -r assets streamlit_exe
        cp -r example-data streamlit_exe
        cp openms-bin/*.dll streamlit_exe
        cp -r .streamlit streamlit_exe
        cp -r share streamlit_exe/share
        cp app.py streamlit_exe
        cp settings.json streamlit_exe
        cp default-parameters.json streamlit_exe
        cp ${{ env.APP_NAME }}.bat streamlit_exe

        $files = $env:TOPP_TOOLS -split ' '
        foreach ($file in $files) {
          Copy-Item "openms-bin/${file}.exe" -Destination "streamlit_exe/${file}.exe"
        }

    - name: Generate Readme.txt
      shell: bash
      run: |
        cat <<EOF > streamlit_exe/Readme.txt
        Welcome to ${{ env.APP_NAME }} app!

        To launch the application:
        1. Navigate to the installation directory.
        2. Double-click on the file: ${{ env.APP_NAME }}.bat or ${{ env.APP_NAME }} shortcut.

        Additional Information:
        - If multiple Streamlit apps are running, you can change the port in the .streamlit/config.toml file.
          Example:
            [server]
            port = 8502

        Reach out to us:
        - Join our Discord server for support and community discussions: https://discord.com/invite/4TAGhqJ7s5
        - Contribute or stay updated with the latest OpenMS web app developments on GitHub: https://github.com/OpenMS/streamlit-template
        - Visit our website for more information: https://openms.de/
        
        Thank you for using ${{ env.APP_NAME }}!
        EOF
        
    - name: Install WiX Toolset
      run: |
        curl -LO https://github.com/wixtoolset/wix3/releases/download/wix3111rtm/wix311-binaries.zip
        unzip wix311-binaries.zip -d wix
        rm wix311-binaries.zip
    
    - name: Build .wxs for streamlit_exe folder
      run: |
        ./wix/heat.exe dir streamlit_exe -gg -sfrag -sreg -srd -template component -cg StreamlitExeFiles -dr AppSubFolder -out streamlit_exe_files.wxs
    
    - name: Generate VBScript file
      shell: bash
      run: |
        cat <<EOF > ShowSuccessMessage.vbs
        MsgBox "The ${{ env.APP_NAME }} application is successfully installed.", vbInformation, "Installation Complete"
        EOF

    - name: Prepare SourceDir
      run: |
        mkdir SourceDir
        mv streamlit_exe/* SourceDir
        cp ShowSuccessMessage.vbs SourceDir
        cp assets/openms_license.rtf SourceDir
        # Logo of app
        cp assets/openms.ico SourceDir
        
    - name: Generate WiX XML file
      shell: bash
      run: |
        cat <<EOF > streamlit_exe.wxs
        <?xml version="1.0"?>
        <Wix xmlns="http://schemas.microsoft.com/wix/2006/wi">
          <Product Id="*" Name="${{ env.APP_NAME }}" Language="1033" Version="1.0.0.0" Codepage="1252" Manufacturer="OpenMS Developer Team" UpgradeCode="${{ env.APP_UpgradeCode }}">
            <Package Id="*" InstallerVersion="300" Compressed="yes" InstallPrivileges="elevated" Platform="x64" />
            <Media Id="1" Cabinet="streamlit.cab" EmbedCab="yes" />
        
            <!-- Folder structure -->
            <Property Id="WIXUI_INSTALLDIR" Value="INSTALLFOLDER" />
            <Directory Id="TARGETDIR" Name="SourceDir">
              <Directory Id="ProgramFilesFolder"> 
                <Directory Id="INSTALLFOLDER" Name="${{ env.APP_NAME }}">
                  <Directory Id="AppSubFolder" Name="${{ env.APP_NAME }}" /> 
                  <Component Id="CreateAppFolder" Guid="95dbfa06-d36a-427f-995c-e87769ac2e59">
                    <CreateFolder>
                      <Permission User="Everyone" GenericAll="yes" />
                    </CreateFolder>
                  </Component>
                </Directory>
              </Directory>
              <Directory Id="DesktopFolder" />
            </Directory>
        
            <!-- Add components -->
            <Feature Id="MainFeature" Title="Main Application" Level="1">
              <ComponentGroupRef Id="StreamlitExeFiles" />
              <ComponentRef Id="CreateAppFolder" />
              <ComponentRef Id="DesktopShortcutComponent" />
              <ComponentRef Id="InstallDirShortcutComponent" />
            </Feature>
        
            <!-- Create shortcut for running app on desktop -->
            <Component Id="DesktopShortcutComponent" Guid="3597b243-9180-4d0b-b105-30d8b0d1a334" Directory="DesktopFolder">
              <Shortcut Id="DesktopShortcut" Name="${{ env.APP_NAME }}" Description="Launch ${{ env.APP_NAME }}" Target="[AppSubFolder]${{ env.APP_NAME }}.bat" WorkingDirectory="AppSubFolder" Icon="AppIcon" />
              <RegistryValue Root="HKCU" Key="Software\\OpenMS\\${{ env.APP_NAME }}" Name="DesktopShortcut" Type="integer" Value="1" KeyPath="yes" />
            </Component>
        
            <!-- Create shortcut for running app in installer folder -->
            <Component Id="InstallDirShortcutComponent" Guid="c2df9472-3b45-4558-a56d-6034cf7c8b72" Directory="AppSubFolder">
              <Shortcut Id="InstallDirShortcut" Name="${{ env.APP_NAME }}" Description="Launch ${{ env.APP_NAME }}" Target="[AppSubFolder]${{ env.APP_NAME }}.bat" WorkingDirectory="AppSubFolder" Icon="AppIcon" />
              <RegistryValue Root="HKCU" Key="Software\\OpenMS\\${{ env.APP_NAME }}" Name="InstallFolderShortcut" Type="integer" Value="1" KeyPath="yes" />
            </Component>
        
            <!-- Provide icon here; it should exist in the SourceDir folder -->
            <Icon Id="AppIcon" SourceFile="SourceDir/openms.ico" />
        
            <!-- Run app directly after installation -->
            <!-- <CustomAction Id="RunApp" Directory="AppSubFolder" Execute="deferred" Return="asyncNoWait" Impersonate="no"
                          ExeCommand="cmd.exe /c &quot;[AppSubFolder]${{ env.APP_NAME }}.bat&quot;" /> -->
            
            <!-- Custom Action to Show Success Message -->
            <Binary Id="ShowMessageScript" SourceFile="SourceDir/ShowSuccessMessage.vbs" />
            <CustomAction Id="ShowSuccessMessage" BinaryKey="ShowMessageScript" VBScriptCall="" Execute="immediate" Return="check" />
        
            <!-- Add all Custom Actions -->
            <InstallExecuteSequence>
              <!-- Custom action display success message -->
              <Custom Action="ShowSuccessMessage" After="InstallFinalize">NOT Installed</Custom>
              <!-- Run app directly after installation -->
              <!-- <Custom Action="RunApp" Before="InstallFinalize">NOT REMOVE</Custom> -->
            </InstallExecuteSequence>
        
            <!-- Interface options -->
            <UI>
                  <UIRef Id="WixUI_InstallDir" />
                  <UIRef Id="WixUI_ErrorProgressText" />
            </UI> 
        
            <!-- Provide license; it should exist in the SourceDir folder -->
            <WixVariable Id="WixUILicenseRtf" Value="SourceDir/openms_license.rtf" />
          </Product>
        </Wix>
        EOF

    - name: Build .wixobj file with candle.exe
      run: |
        ./wix/candle.exe streamlit_exe.wxs streamlit_exe_files.wxs
        
    - name: Link .wixobj file into .msi with light.exe
      run: |
        ./wix/light.exe -ext WixUIExtension -sice:ICE60 -o ${{ env.APP_NAME }}.msi streamlit_exe_files.wixobj streamlit_exe.wixobj

    - name: Compress Installer
      run: |
        7z a OpenMS-App.zip ${{ env.APP_NAME }}.msi

    - name: Archive build artifacts
      uses: actions/upload-artifact@v4
      with:
        name: OpenMS-App
        path: |
          OpenMS-App.zip

    - name: Upload Artifact as Release Asset
      if: github.event_name == 'release'
      uses: softprops/action-gh-release@v2
      with:
        files: OpenMS-App.zip
      env:
        GITHUB_TOKEN: ${{ secrets.GITHUB_TOKEN }}<|MERGE_RESOLUTION|>--- conflicted
+++ resolved
@@ -258,11 +258,7 @@
 
     - name: Create .bat file
       run: |
-<<<<<<< HEAD
-          echo "start /min .\python-${{ env.PYTHON_VERSION }}\python -m redis-server" > ${{ env.APP_NAME }}.bat
-          echo "start /min .\python-${{ env.PYTHON_VERSION }}\python -m rq worker --with-scheduler" >> ${{ env.APP_NAME }}.bat
-          echo "start /min .\python-${{ env.PYTHON_VERSION }}\python -m streamlit run app.py local" >> ${{ env.APP_NAME }}.bat
-=======
+          
         echo '@echo off' > ${{ env.APP_NAME }}.bat
         echo '' >> ${{ env.APP_NAME }}.bat
         echo 'REM Create .streamlit directory in user''s home if it doesn''t exist' >> ${{ env.APP_NAME }}.bat
@@ -271,8 +267,9 @@
         echo 'REM Create credentials.toml with empty email to disable email prompt' >> ${{ env.APP_NAME }}.bat
         echo 'copy /Y ".streamlit\credentials.toml" "%USERPROFILE%\.streamlit\credentials.toml" > nul' >> ${{ env.APP_NAME }}.bat
         echo '' >> ${{ env.APP_NAME }}.bat
+        echo 'start /min .\python-${{ env.PYTHON_VERSION }}\python -m redis-server' > ${{ env.APP_NAME }}.bat 
+        echo 'start /min .\python-${{ env.PYTHON_VERSION }}\python -m rq worker --with-scheduler' >> ${{ env.APP_NAME }}.bat
         echo 'start /min .\python-${{ env.PYTHON_VERSION }}\python -m streamlit run app.py local' >> ${{ env.APP_NAME }}.bat
->>>>>>> 6a7766aa
 
     - name: Create All-in-one executable folder
       run: |
