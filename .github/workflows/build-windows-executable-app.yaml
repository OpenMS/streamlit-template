name: Build executable for Windows
on:
  push:
    branches: [ "main" ]
  pull_request:
    branches: [ "main" ]
  release:
    types: [created]
  workflow_dispatch:
  
# Add permissions block to allow upload to releases
permissions:
  contents: write

env:
  OPENMS_VERSION: 3.5.0 
  PYTHON_VERSION: 3.11.0
  # Name of the installer
  APP_NAME: OpenMS-StreamlitTemplateApp
  # Define unique GUID for UpgradeCode
  APP_UpgradeCode: "8d28e8c7-45dc-446c-b889-99a6aea2f1a5"
  # Define needed TOPP tools here
  TOPP_TOOLS: "FeatureFinderMetabo FeatureLinkerUnlabeledKD SiriusExport"

jobs:
  build-openms:
    runs-on: windows-2022

    steps:
    - name: Checkout
      uses: actions/checkout@v4
      with:
        repository: OpenMS/OpenMS
        ref: release/${{ env.OPENMS_VERSION }}
        path: 'OpenMS'

    - name: Install Qt (Windows)
      uses: jurplel/install-qt-action@v4
      with:
        version: '6.8.3'    ## Note this version is build with win64_msvc2022_64 and should always match what we use
        arch: 'win64_msvc2022_64'
        cache: 'false'
        archives: 'qtsvg qtimageformats qtbase'

    # https://github.com/marketplace/actions/visual-studio-shell
    - name: Set up Visual Studio shell
      uses: egor-tensin/vs-shell@v2
      with:
        arch: x64

    - name: Setup build tools
      shell: bash
      run: |
        choco install ccache ninja -y --no-progress
        choco install cmake --version=3.31.1 -y --no-progress --force
        ## GH CLI "SHOULD BE" installed. Sometimes I had to manually install nonetheless. Super weird.
        # https://github.com/actions/runner-images/blob/main/images/win/scripts/Installers/Install-GitHub-CLI.ps1
        echo "C:/Program Files (x86)/GitHub CLI" >> $GITHUB_PATH

    - name: Extract branch/PR infos
      shell: bash
      run: |
        cd OpenMS
        RUN_NAME_LOCAL=$(echo ${GITHUB_REF#refs/heads/} | tr / -)
        echo "RUN_NAME=${RUN_NAME_LOCAL}" >> $GITHUB_ENV
        echo "BASE_REF=$(gh pr view --json baseRefName -q .baseRefName || echo ${RUN_NAME_LOCAL})" >> $GITHUB_ENV
      id: extract_branch
      env:
        GITHUB_TOKEN: ${{ secrets.GITHUB_TOKEN }}

    - name: Cache contrib
      id: cache-contrib-win
      uses: actions/cache@v4
      with:
        path: ${{ github.workspace }}/OpenMS/contrib
        key: ${{ runner.os }}-contrib3

    - name: Load contrib build
      if: steps.cache-contrib-win.outputs.cache-hit != 'true'
      env:
        GITHUB_TOKEN: ${{ secrets.GITHUB_TOKEN }}
      run: |
        cd OpenMS/contrib
        # Download the file using the URL fetched from GitHub
        gh release download -R OpenMS/contrib --pattern 'contrib_build-Windows.tar.gz'
        # Extract the archive
        7z x -so contrib_build-Windows.tar.gz | 7z x -si -ttar
        rm contrib_build-Windows.tar.gz
        ls

    - name: Add contrib to PATH
      shell: bash
      run: |
        # Add contrib library path for runtime DLL resolution
        echo "${{ github.workspace }}/OpenMS/contrib/lib" >> $GITHUB_PATH

    - name: Setup ccache cache
      uses: actions/cache@v4
      with:
        path: .ccache
        key: ${{ runner.os }}-ccache-${{ env.RUN_NAME }}-${{ github.run_number }}
        # Restoring: From current branch, otherwise from base branch, otherwise from any branch.
        restore-keys: |
          ${{ runner.os }}-ccache-${{ env.RUN_NAME }}
          ${{ runner.os }}-ccache-${{ env.BASE_REF }}
          ${{ runner.os }}-ccache-

    - name: Add THIRDPARTY
      shell: bash
      run: |
          # initialize THIRDPARTY
          cd OpenMS
          git submodule update --init THIRDPARTY
          cd ..
          # add third-party binaries to PATH
          # use flat THIRDPARTY structure
          mkdir -p _thirdparty
          cp -R OpenMS/THIRDPARTY/Windows/x86_64/* _thirdparty/
          cp -R OpenMS/THIRDPARTY/All/* _thirdparty/
          # add third-party binaries to PATH
          for thirdpartytool in ${{ github.workspace }}/_thirdparty/*
          do
            echo $thirdpartytool >> $GITHUB_PATH
          done

    - name: Build Windows
      shell: bash
      run: |
          mkdir $GITHUB_WORKSPACE/OpenMS/bld/
          bash OpenMS/tools/ci/capture-env.sh -v $GITHUB_WORKSPACE/OpenMS/bld/CMakeCache.txt
          ctest --output-on-failure -V -S $GITHUB_WORKSPACE/OpenMS/tools/ci/cibuild.cmake
      env:
          OPENMS_CONTRIB_LIBS: "${{ github.workspace }}/OpenMS/contrib"
          CI_PROVIDER: "GitHub-Actions"
          CMAKE_GENERATOR: "Ninja"
          SOURCE_DIRECTORY: "${{ github.workspace }}/OpenMS"
          BUILD_NAME: "${{ env.RUN_NAME }}-Win64-class-topp-${{ github.run_number }}"
          ENABLE_STYLE_TESTING: "OFF"
          ENABLE_TOPP_TESTING: "ON"
          ENABLE_CLASS_TESTING: "ON"
          WITH_GUI: "OFF"
          WITH_PARQUET: "OFF"
          ADDRESS_SANITIZER: "Off"
          BUILD_TYPE: "Release"
          OPENMP: "Off"
          USE_STATIC_BOOST: "On"
          #  BUILD_FLAGS: "-p:CL_MPCount=2" # For VS Generator and MSBuild
          BUILD_FLAGS: "-j2" # Ninja will otherwise use all cores (doesn't go well in GHA)
          CMAKE_CCACHE_EXE: "ccache"
          CCACHE_BASEDIR: ${{ github.workspace }}
          CCACHE_DIR: ${{ github.workspace }}/.ccache
          CCACHE_COMPRESS: true
          CCACHE_COMPRESSLEVEL: 12
          CCACHE_MAXSIZE: 400M

    - name: Test Windows
      shell: bash
      run: ctest --output-on-failure -V -S $GITHUB_WORKSPACE/OpenMS/tools/ci/citest.cmake
      env:
          SOURCE_DIRECTORY: "${{ github.workspace }}/OpenMS"
          CI_PROVIDER: "GitHub-Actions"
          BUILD_NAME: "${{ env.RUN_NAME }}-Win64-class-topp-${{ github.run_number }}"

    - name: Package
      shell: bash
      run: |
          ctest --output-on-failure -V -S $GITHUB_WORKSPACE/OpenMS/tools/ci/cipackage.cmake
      env:
          SOURCE_DIRECTORY: "${{ github.workspace }}/OpenMS"
          PACKAGE_TYPE: zip
          SEARCH_ENGINES_DIRECTORY: "${{ github.workspace }}/_thirdparty"
          CI_PROVIDER: "GitHub-Actions"
          CPACK_PACKAGE_FILE_NAME: "openms-package"

    - name: Upload package as artifact
      uses: actions/upload-artifact@v4
      with:
        name: openms-package
        path: ${{ github.workspace }}/OpenMS/bld/*.zip

  build-executable:
    runs-on: windows-2022
    needs: build-openms  

    steps:
    - name: Checkout
      uses: actions/checkout@v4

    - name: Set Version in settings.json
      run: |
        $VERSION="${{ github.event.release.tag_name }}"
        $content = Get-Content -Raw settings.json | ConvertFrom-Json
        $content.version = $VERSION
        $content | ConvertTo-Json -Depth 100 | Set-Content settings.json

    - name: Download package as artifact
      uses: actions/download-artifact@v4
      with:
        name: openms-package
        path: openms-package

    - name: Extract bin and share from package
      run: |
        cd openms-package
        unzip "*.zip" -d .
        cp -r openms-package/bin ../openms-bin
        cp -r openms-package/share ../share

    - name: Set up Python (regular distribution)
      uses: actions/setup-python@v5
      with:
        python-version: ${{ env.PYTHON_VERSION }} # Use the same version as the embeddable version
    
    - name: Setup python embeddable version
      run: |
        # Create a directory for the embeddable Python version
        mkdir python-${{ env.PYTHON_VERSION }}
        
        # Download and unzip the embeddable Python version
        curl -O https://www.python.org/ftp/python/${{ env.PYTHON_VERSION }}/python-${{ env.PYTHON_VERSION }}-embed-amd64.zip
        unzip python-${{ env.PYTHON_VERSION }}-embed-amd64.zip -d python-${{ env.PYTHON_VERSION }}
        rm python-${{ env.PYTHON_VERSION }}-embed-amd64.zip

        # Define paths for the regular Python distribution and the embeddable distribution
        $PYTHON_DIR="${{ runner.tool_cache }}/Python/${{ env.PYTHON_VERSION }}/x64" # Path from actions/setup-python
        $EMBED_DIR="python-${{ env.PYTHON_VERSION }}"
        
        mkdir -p $EMBED_DIR/Lib/site-packages/tkinter
        mkdir -p $EMBED_DIR/tcl

        # Copy necessary Tkinter files from the regular Python distribution
        cp -r $PYTHON_DIR/Lib/tkinter/* $EMBED_DIR/Lib/site-packages/tkinter/
        cp -r $PYTHON_DIR/tcl/* $EMBED_DIR/tcl/
        cp $PYTHON_DIR/DLLs/_tkinter.pyd $EMBED_DIR/
        cp $PYTHON_DIR/DLLs/tcl86t.dll $EMBED_DIR/
        cp $PYTHON_DIR/DLLs/tk86t.dll $EMBED_DIR/

    - name: Install pip
      run: |
        curl -O https://bootstrap.pypa.io/get-pip.py
        ./python-${{ env.PYTHON_VERSION }}/python get-pip.py --no-warn-script-location
        rm get-pip.py

    - name: Uncomment 'import site' in python311._pth file
      run: |
        sed -i 's/#import site/import site/' python-${{ env.PYTHON_VERSION }}/python311._pth

    - name: Install Required Packages
      run: .\python-${{ env.PYTHON_VERSION }}\python -m pip install --force-reinstall -r requirements.txt --no-warn-script-location

    - name: Set to offline deployment
      run: |
        $content = Get-Content -Raw settings.json | ConvertFrom-Json
        $content.online_deployment = $false
        $content | ConvertTo-Json -Depth 100 | Set-Content settings.json

    - name: Create .bat file
      run: |
        echo '@echo off' > ${{ env.APP_NAME }}.bat
        echo '' >> ${{ env.APP_NAME }}.bat
        echo 'REM Set OpenMS data path for TOPP tools' >> ${{ env.APP_NAME }}.bat
        echo 'set OPENMS_DATA_PATH=%~dp0share\OpenMS' >> ${{ env.APP_NAME }}.bat
        echo '' >> ${{ env.APP_NAME }}.bat
<<<<<<< HEAD
        echo 'REM Add each subfolder in share\OpenMS\THIRDPARTY to PATH' >> ${{ env.APP_NAME }}.bat
        echo 'for /D %%D in ("%OPENMS_DATA_PATH%\THIRDPARTY\*") do (' >> ${{ env.APP_NAME }}.bat
        echo '    set "PATH=!PATH!;%%D"' >> ${{ env.APP_NAME }}.bat
        echo ')' >> ${{ env.APP_NAME }}.bat
        echo '' >> ${{ env.APP_NAME }}.bat
=======
>>>>>>> f2ad2b13
        echo 'REM Create .streamlit directory in user''s home if it doesn''t exist' >> ${{ env.APP_NAME }}.bat
        echo 'if not exist "%USERPROFILE%\.streamlit" mkdir "%USERPROFILE%\.streamlit"' >> ${{ env.APP_NAME }}.bat
        echo '' >> ${{ env.APP_NAME }}.bat
        echo 'REM Create credentials.toml with empty email to disable email prompt' >> ${{ env.APP_NAME }}.bat
        echo 'copy /Y ".streamlit\credentials.toml" "%USERPROFILE%\.streamlit\credentials.toml" > nul' >> ${{ env.APP_NAME }}.bat
        echo '' >> ${{ env.APP_NAME }}.bat
        echo 'start /min .\python-${{ env.PYTHON_VERSION }}\python -m streamlit run app.py local' >> ${{ env.APP_NAME }}.bat

    - name: Create All-in-one executable folder
      run: |
        mkdir streamlit_exe

        mv python-${{ env.PYTHON_VERSION }} streamlit_exe
        cp -r src streamlit_exe
        cp -r utils streamlit_exe
        cp -r content streamlit_exe
        cp -r docs streamlit_exe
        cp -r assets streamlit_exe
        cp -r example-data streamlit_exe
        cp openms-bin/*.dll streamlit_exe
        cp -r .streamlit streamlit_exe
        cp -r share streamlit_exe/share
        cp app.py streamlit_exe
        cp settings.json streamlit_exe
        cp default-parameters.json streamlit_exe
        cp ${{ env.APP_NAME }}.bat streamlit_exe

        $files = $env:TOPP_TOOLS -split ' '
        foreach ($file in $files) {
          Copy-Item "openms-bin/${file}.exe" -Destination "streamlit_exe/${file}.exe"
        }

    - name: Generate Readme.txt
      shell: bash
      run: |
        cat <<EOF > streamlit_exe/Readme.txt
        Welcome to ${{ env.APP_NAME }} app!

        To launch the application:
        1. Navigate to the installation directory.
        2. Double-click on the file: ${{ env.APP_NAME }}.bat or ${{ env.APP_NAME }} shortcut.

        Additional Information:
        - If multiple Streamlit apps are running, you can change the port in the .streamlit/config.toml file.
          Example:
            [server]
            port = 8502

        Reach out to us:
        - Join our Discord server for support and community discussions: https://discord.com/invite/4TAGhqJ7s5
        - Contribute or stay updated with the latest OpenMS web app developments on GitHub: https://github.com/OpenMS/streamlit-template
        - Visit our website for more information: https://openms.de/
        
        Thank you for using ${{ env.APP_NAME }}!
        EOF
        
    - name: Install WiX Toolset
      run: |
        curl -LO https://github.com/wixtoolset/wix3/releases/download/wix3111rtm/wix311-binaries.zip
        unzip wix311-binaries.zip -d wix
        rm wix311-binaries.zip
    
    - name: Build .wxs for streamlit_exe folder
      run: |
        ./wix/heat.exe dir streamlit_exe -gg -sfrag -sreg -srd -template component -cg StreamlitExeFiles -dr AppSubFolder -out streamlit_exe_files.wxs
    
    - name: Generate VBScript file
      shell: bash
      run: |
        cat <<EOF > ShowSuccessMessage.vbs
        MsgBox "The ${{ env.APP_NAME }} application is successfully installed.", vbInformation, "Installation Complete"
        EOF

    - name: Prepare SourceDir
      run: |
        mkdir SourceDir
        mv streamlit_exe/* SourceDir
        cp ShowSuccessMessage.vbs SourceDir
        cp assets/openms_license.rtf SourceDir
        # Logo of app
        cp assets/openms.ico SourceDir
        
    - name: Generate WiX XML file
      shell: bash
      run: |
        cat <<EOF > streamlit_exe.wxs
        <?xml version="1.0"?>
        <Wix xmlns="http://schemas.microsoft.com/wix/2006/wi">
          <Product Id="*" Name="${{ env.APP_NAME }}" Language="1033" Version="1.0.0.0" Codepage="1252" Manufacturer="OpenMS Developer Team" UpgradeCode="${{ env.APP_UpgradeCode }}">
            <Package Id="*" InstallerVersion="300" Compressed="yes" InstallPrivileges="elevated" Platform="x64" />
            <Media Id="1" Cabinet="streamlit.cab" EmbedCab="yes" />
        
            <!-- Folder structure -->
            <Property Id="WIXUI_INSTALLDIR" Value="INSTALLFOLDER" />
            <Directory Id="TARGETDIR" Name="SourceDir">
              <Directory Id="ProgramFilesFolder"> 
                <Directory Id="INSTALLFOLDER" Name="${{ env.APP_NAME }}">
                  <Directory Id="AppSubFolder" Name="${{ env.APP_NAME }}" /> 
                  <Component Id="CreateAppFolder" Guid="95dbfa06-d36a-427f-995c-e87769ac2e59">
                    <CreateFolder>
                      <Permission User="Everyone" GenericAll="yes" />
                    </CreateFolder>
                  </Component>
                </Directory>
              </Directory>
              <Directory Id="DesktopFolder" />
            </Directory>
        
            <!-- Add components -->
            <Feature Id="MainFeature" Title="Main Application" Level="1">
              <ComponentGroupRef Id="StreamlitExeFiles" />
              <ComponentRef Id="CreateAppFolder" />
              <ComponentRef Id="DesktopShortcutComponent" />
              <ComponentRef Id="InstallDirShortcutComponent" />
            </Feature>
        
            <!-- Create shortcut for running app on desktop -->
            <Component Id="DesktopShortcutComponent" Guid="3597b243-9180-4d0b-b105-30d8b0d1a334" Directory="DesktopFolder">
              <Shortcut Id="DesktopShortcut" Name="${{ env.APP_NAME }}" Description="Launch ${{ env.APP_NAME }}" Target="[AppSubFolder]${{ env.APP_NAME }}.bat" WorkingDirectory="AppSubFolder" Icon="AppIcon" />
              <RegistryValue Root="HKCU" Key="Software\\OpenMS\\${{ env.APP_NAME }}" Name="DesktopShortcut" Type="integer" Value="1" KeyPath="yes" />
            </Component>
        
            <!-- Create shortcut for running app in installer folder -->
            <Component Id="InstallDirShortcutComponent" Guid="c2df9472-3b45-4558-a56d-6034cf7c8b72" Directory="AppSubFolder">
              <Shortcut Id="InstallDirShortcut" Name="${{ env.APP_NAME }}" Description="Launch ${{ env.APP_NAME }}" Target="[AppSubFolder]${{ env.APP_NAME }}.bat" WorkingDirectory="AppSubFolder" Icon="AppIcon" />
              <RegistryValue Root="HKCU" Key="Software\\OpenMS\\${{ env.APP_NAME }}" Name="InstallFolderShortcut" Type="integer" Value="1" KeyPath="yes" />
            </Component>
        
            <!-- Provide icon here; it should exist in the SourceDir folder -->
            <Icon Id="AppIcon" SourceFile="SourceDir/openms.ico" />
        
            <!-- Run app directly after installation -->
            <!-- <CustomAction Id="RunApp" Directory="AppSubFolder" Execute="deferred" Return="asyncNoWait" Impersonate="no"
                          ExeCommand="cmd.exe /c &quot;[AppSubFolder]${{ env.APP_NAME }}.bat&quot;" /> -->
            
            <!-- Custom Action to Show Success Message -->
            <Binary Id="ShowMessageScript" SourceFile="SourceDir/ShowSuccessMessage.vbs" />
            <CustomAction Id="ShowSuccessMessage" BinaryKey="ShowMessageScript" VBScriptCall="" Execute="immediate" Return="check" />
        
            <!-- Add all Custom Actions -->
            <InstallExecuteSequence>
              <!-- Custom action display success message -->
              <Custom Action="ShowSuccessMessage" After="InstallFinalize">NOT Installed</Custom>
              <!-- Run app directly after installation -->
              <!-- <Custom Action="RunApp" Before="InstallFinalize">NOT REMOVE</Custom> -->
            </InstallExecuteSequence>
        
            <!-- Interface options -->
            <UI>
                  <UIRef Id="WixUI_InstallDir" />
                  <UIRef Id="WixUI_ErrorProgressText" />
            </UI> 
        
            <!-- Provide license; it should exist in the SourceDir folder -->
            <WixVariable Id="WixUILicenseRtf" Value="SourceDir/openms_license.rtf" />
          </Product>
        </Wix>
        EOF

    - name: Build .wixobj file with candle.exe
      run: |
        ./wix/candle.exe streamlit_exe.wxs streamlit_exe_files.wxs
        
    - name: Link .wixobj file into .msi with light.exe
      run: |
        ./wix/light.exe -ext WixUIExtension -sice:ICE60 -o ${{ env.APP_NAME }}.msi streamlit_exe_files.wixobj streamlit_exe.wixobj

    - name: Compress Installer
      run: |
        7z a OpenMS-App.zip ${{ env.APP_NAME }}.msi

    - name: Archive build artifacts
      uses: actions/upload-artifact@v4
      with:
        name: OpenMS-App
        path: |
          OpenMS-App.zip

    - name: Upload Artifact as Release Asset
      if: github.event_name == 'release'
      uses: softprops/action-gh-release@v2
      with:
        files: OpenMS-App.zip
        token: ${{ github.token }}<|MERGE_RESOLUTION|>--- conflicted
+++ resolved
@@ -261,14 +261,11 @@
         echo 'REM Set OpenMS data path for TOPP tools' >> ${{ env.APP_NAME }}.bat
         echo 'set OPENMS_DATA_PATH=%~dp0share\OpenMS' >> ${{ env.APP_NAME }}.bat
         echo '' >> ${{ env.APP_NAME }}.bat
-<<<<<<< HEAD
         echo 'REM Add each subfolder in share\OpenMS\THIRDPARTY to PATH' >> ${{ env.APP_NAME }}.bat
         echo 'for /D %%D in ("%OPENMS_DATA_PATH%\THIRDPARTY\*") do (' >> ${{ env.APP_NAME }}.bat
         echo '    set "PATH=!PATH!;%%D"' >> ${{ env.APP_NAME }}.bat
         echo ')' >> ${{ env.APP_NAME }}.bat
         echo '' >> ${{ env.APP_NAME }}.bat
-=======
->>>>>>> f2ad2b13
         echo 'REM Create .streamlit directory in user''s home if it doesn''t exist' >> ${{ env.APP_NAME }}.bat
         echo 'if not exist "%USERPROFILE%\.streamlit" mkdir "%USERPROFILE%\.streamlit"' >> ${{ env.APP_NAME }}.bat
         echo '' >> ${{ env.APP_NAME }}.bat
