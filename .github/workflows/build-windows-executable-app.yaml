--- conflicted
+++ resolved
@@ -1,22 +1,13 @@
 name: Build executable for Windows
 on:
-<<<<<<< HEAD
    push:
       branches: ["main"]
    pull_request:
       branches: ["main"]
+   release:
+      types: [created]
    workflow_dispatch:
 
-=======
-  push:
-    branches: [ "main" ]
-  pull_request:
-    branches: [ "main" ]
-  release:
-    types: [created]
-  workflow_dispatch:
-  
->>>>>>> 7183499a
 env:
    OPENMS_VERSION: 3.2.0
    PYTHON_VERSION: 3.11.0
@@ -30,7 +21,6 @@
    TOPP_TOOLS: "FeatureFinderMetabo FeatureLinkerUnlabeledKD SiriusExport"
 
 jobs:
-<<<<<<< HEAD
    build-openms:
       runs-on: windows-latest
 
@@ -42,17 +32,27 @@
               ref: release/${{ env.OPENMS_VERSION }}
               path: "OpenMS"
 
+         # Temporary fix - until seqan is back online or new OpenMS release (3.4)
+         - name: Get latest cibuild.cmake
+           working-directory: OpenMS
+           run: |
+              git config user.name "GitHub Actions"
+              git config user.email "actions@github.com"
+              git fetch origin develop
+              git checkout origin/develop -- tools/ci/cibuild.cmake
+              git checkout origin/develop -- tools/ci/citest.cmake
+              git checkout origin/develop -- tools/ci/cipackage.cmake
+
          - name: Install Qt
            uses: jurplel/install-qt-action@v4
            with:
-              version: "5.15.2" # 5.12.7 is broken https://bugreports.qt.io/browse/QTBUG-81715, > 5.15.2 is not available on official archives (https://github.com/miurahr/aqtinstall/issues/636)
-              host: "windows" # default: win64_msvc2017_64
+              version: "5.15.2"
+              host: "windows"
               target: "desktop"
               install-deps: "true"
               cache: "false"
               aqtversion: "==3.1.*"
 
-         # https://github.com/marketplace/actions/visual-studio-shell
          - name: Set up Visual Studio shell
            uses: egor-tensin/vs-shell@v2
            with:
@@ -63,8 +63,6 @@
            run: |
               choco install ccache ninja -y --no-progress
               choco install cmake --version=3.31.1 -y --no-progress --force
-              ## GH CLI "SHOULD BE" installed. Sometimes I had to manually install nonetheless. Super weird.
-              # https://github.com/actions/runner-images/blob/main/images/win/scripts/Installers/Install-GitHub-CLI.ps1
               echo "C:/Program Files (x86)/GitHub CLI" >> $GITHUB_PATH
 
          - name: Extract branch/PR infos
@@ -91,9 +89,7 @@
               GITHUB_TOKEN: ${{ secrets.GITHUB_TOKEN }}
            run: |
               cd OpenMS/contrib
-              # Download the file using the URL fetched from GitHub
               gh release download -R OpenMS/contrib --pattern 'contrib_build-Windows.tar.gz'
-              # Extract the archive
               7z x -so contrib_build-Windows.tar.gz | 7z x -si -ttar
               rm contrib_build-Windows.tar.gz
               ls
@@ -103,7 +99,6 @@
            with:
               path: .ccache
               key: ${{ runner.os }}-ccache-${{ env.RUN_NAME }}-${{ github.run_number }}
-              # Restoring: From current branch, otherwise from base branch, otherwise from any branch.
               restore-keys: |
                  ${{ runner.os }}-ccache-${{ env.RUN_NAME }}
                  ${{ runner.os }}-ccache-${{ env.BASE_REF }}
@@ -112,16 +107,12 @@
          - name: Add THIRDPARTY
            shell: bash
            run: |
-              # initialize THIRDPARTY
               cd OpenMS
               git submodule update --init THIRDPARTY
               cd ..
-              # add third-party binaries to PATH
-              # use flat THIRDPARTY structure
               mkdir -p _thirdparty
               cp -R OpenMS/THIRDPARTY/Windows/64bit/* _thirdparty/
               cp -R OpenMS/THIRDPARTY/All/* _thirdparty/
-              # add third-party binaries to PATH
               for thirdpartytool in ${{ github.workspace }}/_thirdparty/*
               do
                 echo $thirdpartytool >> $GITHUB_PATH
@@ -133,7 +124,6 @@
               mkdir $GITHUB_WORKSPACE/OpenMS/bld/
               ctest --output-on-failure -V -S $GITHUB_WORKSPACE/OpenMS/tools/ci/cibuild.cmake
            env:
-              #OS_PREFIX_PATH: "${{ env.Qt5_DIR }}/lib/cmake;${{ env.Qt5_DIR }}"
               OPENMS_CONTRIB_LIBS: "${{ github.workspace }}/OpenMS/contrib"
               CI_PROVIDER: "GitHub-Actions"
               CMAKE_GENERATOR: "Ninja"
@@ -147,8 +137,7 @@
               BUILD_TYPE: "Release"
               OPENMP: "Off"
               USE_STATIC_BOOST: "On"
-              #  BUILD_FLAGS: "-p:CL_MPCount=2" # For VS Generator and MSBuild
-              BUILD_FLAGS: "-j2" # Ninja will otherwise use all cores (doesn't go well in GHA)
+              BUILD_FLAGS: "-j2"
               CMAKE_CCACHE_EXE: "ccache"
               CCACHE_BASEDIR: ${{ github.workspace }}
               CCACHE_DIR: ${{ github.workspace }}/.ccache
@@ -189,6 +178,13 @@
          - name: Checkout
            uses: actions/checkout@v4
 
+         - name: Set Version in settings.json
+           run: |
+              $VERSION="${{ github.event.release.tag_name }}"
+              $content = Get-Content -Raw settings.json | ConvertFrom-Json
+              $content.version = $VERSION
+              $content | ConvertTo-Json -Depth 100 | Set-Content settings.json
+
          - name: Download package as artifact
            uses: actions/download-artifact@v4
            with:
@@ -205,26 +201,21 @@
          - name: Set up Python (regular distribution)
            uses: actions/setup-python@v4
            with:
-              python-version: ${{ env.PYTHON_VERSION }} # Use the same version as the embeddable version
+              python-version: ${{ env.PYTHON_VERSION }}
 
          - name: Setup python embeddable version
            run: |
-              # Create a directory for the embeddable Python version
               mkdir python-${{ env.PYTHON_VERSION }}
-
-              # Download and unzip the embeddable Python version
               curl -O https://www.python.org/ftp/python/${{ env.PYTHON_VERSION }}/python-${{ env.PYTHON_VERSION }}-embed-amd64.zip
               unzip python-${{ env.PYTHON_VERSION }}-embed-amd64.zip -d python-${{ env.PYTHON_VERSION }}
               rm python-${{ env.PYTHON_VERSION }}-embed-amd64.zip
 
-              # Define paths for the regular Python distribution and the embeddable distribution
-              $PYTHON_DIR="${{ runner.tool_cache }}/Python/${{ env.PYTHON_VERSION }}/x64" # Path from actions/setup-python
+              $PYTHON_DIR="${{ runner.tool_cache }}/Python/${{ env.PYTHON_VERSION }}/x64"
               $EMBED_DIR="python-${{ env.PYTHON_VERSION }}"
 
               mkdir -p $EMBED_DIR/Lib/site-packages/tkinter
               mkdir -p $EMBED_DIR/tcl
 
-              # Copy necessary Tkinter files from the regular Python distribution
               cp -r $PYTHON_DIR/Lib/tkinter/* $EMBED_DIR/Lib/site-packages/tkinter/
               cp -r $PYTHON_DIR/tcl/* $EMBED_DIR/tcl/
               cp $PYTHON_DIR/DLLs/_tkinter.pyd $EMBED_DIR/
@@ -257,7 +248,6 @@
          - name: Create All-in-one executable folder
            run: |
               mkdir streamlit_exe
-
               mv python-${{ env.PYTHON_VERSION }} streamlit_exe
               cp -r src streamlit_exe
               cp -r content streamlit_exe
@@ -324,7 +314,6 @@
               mv streamlit_exe/* SourceDir
               cp ShowSuccessMessage.vbs SourceDir
               cp assets/openms_license.rtf SourceDir
-              # Logo of app
               cp assets/openms.ico SourceDir
 
          - name: Generate WiX XML file
@@ -381,10 +370,6 @@
                   <!-- Provide icon here; it should exist in the SourceDir folder -->
                   <Icon Id="AppIcon" SourceFile="SourceDir/openms.ico" />
 
-                  <!-- Run app directly after installation -->
-                  <!-- <CustomAction Id="RunApp" Directory="AppSubFolder" Execute="deferred" Return="asyncNoWait" Impersonate="no"
-                                ExeCommand="cmd.exe /c &quot;[AppSubFolder]${{ env.APP_NAME }}.bat&quot;" /> -->
-                  
                   <!-- Custom Action to Show Success Message -->
                   <Binary Id="ShowMessageScript" SourceFile="SourceDir/ShowSuccessMessage.vbs" />
                   <CustomAction Id="ShowSuccessMessage" BinaryKey="ShowMessageScript" VBScriptCall="" Execute="immediate" Return="check" />
@@ -393,14 +378,12 @@
                   <InstallExecuteSequence>
                     <!-- Custom action display success message -->
                     <Custom Action="ShowSuccessMessage" After="InstallFinalize">NOT Installed</Custom>
-                    <!-- Run app directly after installation -->
-                    <!-- <Custom Action="RunApp" Before="InstallFinalize">NOT REMOVE</Custom> -->
                   </InstallExecuteSequence>
 
                   <!-- Interface options -->
                   <UI>
-                        <UIRef Id="WixUI_InstallDir" />
-                        <UIRef Id="WixUI_ErrorProgressText" />
+                    <UIRef Id="WixUI_InstallDir" />
+                    <UIRef Id="WixUI_ErrorProgressText" />
                   </UI> 
 
                   <!-- Provide license; it should exist in the SourceDir folder -->
@@ -427,423 +410,11 @@
               name: OpenMS-App
               path: |
                  OpenMS-App.zip
-=======
-  build-openms:
-    runs-on: windows-latest
-
-    steps:
-    - name: Checkout
-      uses: actions/checkout@v4
-      with:
-        repository: OpenMS/OpenMS
-        ref: release/${{ env.OPENMS_VERSION }}
-        path: 'OpenMS'
-    
-    # Temporary fix - until seqan is back online or new OpenMS release (3.4)
-    - name: Get latest cibuild.cmake
-      working-directory: OpenMS
-      run: |
-        git config user.name "GitHub Actions"
-        git config user.email "actions@github.com"
-        git fetch origin develop
-        git checkout origin/develop -- tools/ci/cibuild.cmake
-        git checkout origin/develop -- tools/ci/citest.cmake
-        git checkout origin/develop -- tools/ci/cipackage.cmake
-
-    - name: Install Qt
-      uses: jurplel/install-qt-action@v4
-      with:
-        version: '5.15.2' # 5.12.7 is broken https://bugreports.qt.io/browse/QTBUG-81715, > 5.15.2 is not available on official archives (https://github.com/miurahr/aqtinstall/issues/636)
-        host: 'windows' # default: win64_msvc2017_64
-        target: 'desktop'
-        install-deps: 'true'
-        cache: 'false'
-        aqtversion: '==3.1.*'
-
-    # https://github.com/marketplace/actions/visual-studio-shell
-    - name: Set up Visual Studio shell
-      uses: egor-tensin/vs-shell@v2
-      with:
-        arch: x64
-
-    - name: Setup build tools
-      shell: bash
-      run: |
-        choco install ccache ninja -y --no-progress
-        choco install cmake --version=3.31.1 -y --no-progress --force
-        ## GH CLI "SHOULD BE" installed. Sometimes I had to manually install nonetheless. Super weird.
-        # https://github.com/actions/runner-images/blob/main/images/win/scripts/Installers/Install-GitHub-CLI.ps1
-        echo "C:/Program Files (x86)/GitHub CLI" >> $GITHUB_PATH
-
-    - name: Extract branch/PR infos
-      shell: bash
-      run: |
-        cd OpenMS
-        RUN_NAME_LOCAL=$(echo ${GITHUB_REF#refs/heads/} | tr / -)
-        echo "RUN_NAME=${RUN_NAME_LOCAL}" >> $GITHUB_ENV
-        echo "BASE_REF=$(gh pr view --json baseRefName -q .baseRefName || echo ${RUN_NAME_LOCAL})" >> $GITHUB_ENV
-      id: extract_branch
-      env:
-        GITHUB_TOKEN: ${{ secrets.GITHUB_TOKEN }}
-
-    - name: Cache contrib
-      id: cache-contrib-win
-      uses: actions/cache@v4
-      with:
-        path: ${{ github.workspace }}/OpenMS/contrib
-        key: ${{ runner.os }}-contrib3
-
-    - name: Load contrib build
-      if: steps.cache-contrib-win.outputs.cache-hit != 'true'
-      env:
-        GITHUB_TOKEN: ${{ secrets.GITHUB_TOKEN }}
-      run: |
-        cd OpenMS/contrib
-        # Download the file using the URL fetched from GitHub
-        gh release download -R OpenMS/contrib --pattern 'contrib_build-Windows.tar.gz'
-        # Extract the archive
-        7z x -so contrib_build-Windows.tar.gz | 7z x -si -ttar
-        rm contrib_build-Windows.tar.gz
-        ls
-
-    - name: Setup ccache cache
-      uses: actions/cache@v4
-      with:
-        path: .ccache
-        key: ${{ runner.os }}-ccache-${{ env.RUN_NAME }}-${{ github.run_number }}
-        # Restoring: From current branch, otherwise from base branch, otherwise from any branch.
-        restore-keys: |
-          ${{ runner.os }}-ccache-${{ env.RUN_NAME }}
-          ${{ runner.os }}-ccache-${{ env.BASE_REF }}
-          ${{ runner.os }}-ccache-
-
-    - name: Add THIRDPARTY
-      shell: bash
-      run: |
-          # initialize THIRDPARTY
-          cd OpenMS
-          git submodule update --init THIRDPARTY
-          cd ..
-          # add third-party binaries to PATH
-          # use flat THIRDPARTY structure
-          mkdir -p _thirdparty
-          cp -R OpenMS/THIRDPARTY/Windows/64bit/* _thirdparty/
-          cp -R OpenMS/THIRDPARTY/All/* _thirdparty/
-          # add third-party binaries to PATH
-          for thirdpartytool in ${{ github.workspace }}/_thirdparty/*
-          do
-            echo $thirdpartytool >> $GITHUB_PATH
-          done
-
-    - name: Build Windows
-      shell: bash
-      run: |
-          mkdir $GITHUB_WORKSPACE/OpenMS/bld/
-          ctest --output-on-failure -V -S $GITHUB_WORKSPACE/OpenMS/tools/ci/cibuild.cmake
-      env:
-          #OS_PREFIX_PATH: "${{ env.Qt5_DIR }}/lib/cmake;${{ env.Qt5_DIR }}"
-          OPENMS_CONTRIB_LIBS: "${{ github.workspace }}/OpenMS/contrib"
-          CI_PROVIDER: "GitHub-Actions"
-          CMAKE_GENERATOR: "Ninja"
-          SOURCE_DIRECTORY: "${{ github.workspace }}/OpenMS"
-          BUILD_NAME: "${{ env.RUN_NAME }}-Win64-class-topp-${{ github.run_number }}"
-          ENABLE_STYLE_TESTING: "OFF"
-          ENABLE_TOPP_TESTING: "ON"
-          ENABLE_CLASS_TESTING: "ON"
-          WITH_GUI: "OFF"
-          ADDRESS_SANITIZER: "Off"
-          BUILD_TYPE: "Release"
-          OPENMP: "Off"
-          USE_STATIC_BOOST: "On"
-          #  BUILD_FLAGS: "-p:CL_MPCount=2" # For VS Generator and MSBuild
-          BUILD_FLAGS: "-j2" # Ninja will otherwise use all cores (doesn't go well in GHA)
-          CMAKE_CCACHE_EXE: "ccache"
-          CCACHE_BASEDIR: ${{ github.workspace }}
-          CCACHE_DIR: ${{ github.workspace }}/.ccache
-          CCACHE_COMPRESS: true
-          CCACHE_COMPRESSLEVEL: 12
-          CCACHE_MAXSIZE: 400M
-
-    - name: Test Windows
-      shell: bash
-      run: ctest --output-on-failure -V -S $GITHUB_WORKSPACE/OpenMS/tools/ci/citest.cmake
-      env:
-          SOURCE_DIRECTORY: "${{ github.workspace }}/OpenMS"
-          CI_PROVIDER: "GitHub-Actions"
-          BUILD_NAME: "${{ env.RUN_NAME }}-Win64-class-topp-${{ github.run_number }}"
-
-    - name: Package
-      shell: bash
-      run: |
-          ctest --output-on-failure -V -S $GITHUB_WORKSPACE/OpenMS/tools/ci/cipackage.cmake
-      env:
-          SOURCE_DIRECTORY: "${{ github.workspace }}/OpenMS"
-          PACKAGE_TYPE: zip
-          SEARCH_ENGINES_DIRECTORY: "${{ github.workspace }}/_thirdparty"
-          CI_PROVIDER: "GitHub-Actions"
-          CPACK_PACKAGE_FILE_NAME: "openms-package"
-
-    - name: Upload package as artifact
-      uses: actions/upload-artifact@v4
-      with:
-        name: openms-package
-        path: ${{ github.workspace }}/OpenMS/bld/*.zip
-
-  build-executable:
-    runs-on: windows-latest
-    needs: build-openms  
-
-    steps:
-    - name: Checkout
-      uses: actions/checkout@v4
-
-    - name: Set Version in settings.json
-      run: |
-        $VERSION="${{ github.event.release.tag_name }}"
-        $content = Get-Content -Raw settings.json | ConvertFrom-Json
-        $content.version = $VERSION
-        $content | ConvertTo-Json -Depth 100 | Set-Content settings.json
-
-
-    - name: Download package as artifact
-      uses: actions/download-artifact@v4
-      with:
-        name: openms-package
-        path: openms-package
-
-    - name: Extract bin and share from package
-      run: |
-        cd openms-package
-        unzip "*.zip" -d .
-        cp -r openms-package/bin ../openms-bin
-        cp -r openms-package/share ../share
-
-    - name: Set up Python (regular distribution)
-      uses: actions/setup-python@v4
-      with:
-        python-version: ${{ env.PYTHON_VERSION }} # Use the same version as the embeddable version
-    
-    - name: Setup python embeddable version
-      run: |
-        # Create a directory for the embeddable Python version
-        mkdir python-${{ env.PYTHON_VERSION }}
-        
-        # Download and unzip the embeddable Python version
-        curl -O https://www.python.org/ftp/python/${{ env.PYTHON_VERSION }}/python-${{ env.PYTHON_VERSION }}-embed-amd64.zip
-        unzip python-${{ env.PYTHON_VERSION }}-embed-amd64.zip -d python-${{ env.PYTHON_VERSION }}
-        rm python-${{ env.PYTHON_VERSION }}-embed-amd64.zip
-
-        # Define paths for the regular Python distribution and the embeddable distribution
-        $PYTHON_DIR="${{ runner.tool_cache }}/Python/${{ env.PYTHON_VERSION }}/x64" # Path from actions/setup-python
-        $EMBED_DIR="python-${{ env.PYTHON_VERSION }}"
-        
-        mkdir -p $EMBED_DIR/Lib/site-packages/tkinter
-        mkdir -p $EMBED_DIR/tcl
-
-        # Copy necessary Tkinter files from the regular Python distribution
-        cp -r $PYTHON_DIR/Lib/tkinter/* $EMBED_DIR/Lib/site-packages/tkinter/
-        cp -r $PYTHON_DIR/tcl/* $EMBED_DIR/tcl/
-        cp $PYTHON_DIR/DLLs/_tkinter.pyd $EMBED_DIR/
-        cp $PYTHON_DIR/DLLs/tcl86t.dll $EMBED_DIR/
-        cp $PYTHON_DIR/DLLs/tk86t.dll $EMBED_DIR/
-
-    - name: Install pip
-      run: |
-        curl -O https://bootstrap.pypa.io/get-pip.py
-        ./python-${{ env.PYTHON_VERSION }}/python get-pip.py --no-warn-script-location
-        rm get-pip.py
-
-    - name: Uncomment 'import site' in python311._pth file
-      run: |
-        sed -i 's/#import site/import site/' python-${{ env.PYTHON_VERSION }}/python311._pth
-
-    - name: Install Required Packages
-      run: .\python-${{ env.PYTHON_VERSION }}\python -m pip install --force-reinstall -r requirements.txt --no-warn-script-location
-
-    - name: Set to offline deployment
-      run: |
-        $content = Get-Content -Raw settings.json | ConvertFrom-Json
-        $content.online_deployment = $false
-        $content | ConvertTo-Json -Depth 100 | Set-Content settings.json
-
-    - name: Create .bat file
-      run: |
-          echo " start /min .\python-${{ env.PYTHON_VERSION }}\python -m streamlit run app.py local" > ${{ env.APP_NAME }}.bat
-
-    - name: Create All-in-one executable folder
-      run: |
-        mkdir streamlit_exe
-
-        mv python-${{ env.PYTHON_VERSION }} streamlit_exe
-        cp -r src streamlit_exe
-        cp -r content streamlit_exe
-        cp -r docs streamlit_exe
-        cp -r assets streamlit_exe
-        cp -r example-data streamlit_exe
-        cp openms-bin/*.dll streamlit_exe
-        cp -r .streamlit streamlit_exe
-        cp -r share streamlit_exe/share
-        cp app.py streamlit_exe
-        cp settings.json streamlit_exe
-        cp default-parameters.json streamlit_exe
-        cp ${{ env.APP_NAME }}.bat streamlit_exe
-
-        $files = $env:TOPP_TOOLS -split ' '
-        foreach ($file in $files) {
-          Copy-Item "openms-bin/${file}.exe" -Destination "streamlit_exe/${file}.exe"
-        }
-
-    - name: Generate Readme.txt
-      shell: bash
-      run: |
-        cat <<EOF > streamlit_exe/Readme.txt
-        Welcome to ${{ env.APP_NAME }} app!
-
-        To launch the application:
-        1. Navigate to the installation directory.
-        2. Double-click on the file: ${{ env.APP_NAME }}.bat or ${{ env.APP_NAME }} shortcut.
-
-        Additional Information:
-        - If multiple Streamlit apps are running, you can change the port in the .streamlit/config.toml file.
-          Example:
-            [server]
-            port = 8502
-
-        Reach out to us:
-        - Join our Discord server for support and community discussions: https://discord.com/invite/4TAGhqJ7s5
-        - Contribute or stay updated with the latest OpenMS web app developments on GitHub: https://github.com/OpenMS/streamlit-template
-        - Visit our website for more information: https://openms.de/
-        
-        Thank you for using ${{ env.APP_NAME }}!
-        EOF
-        
-    - name: Install WiX Toolset
-      run: |
-        curl -LO https://github.com/wixtoolset/wix3/releases/download/wix3111rtm/wix311-binaries.zip
-        unzip wix311-binaries.zip -d wix
-        rm wix311-binaries.zip
-    
-    - name: Build .wxs for streamlit_exe folder
-      run: |
-        ./wix/heat.exe dir streamlit_exe -gg -sfrag -sreg -srd -template component -cg StreamlitExeFiles -dr AppSubFolder -out streamlit_exe_files.wxs
-    
-    - name: Generate VBScript file
-      shell: bash
-      run: |
-        cat <<EOF > ShowSuccessMessage.vbs
-        MsgBox "The ${{ env.APP_NAME }} application is successfully installed.", vbInformation, "Installation Complete"
-        EOF
-
-    - name: Prepare SourceDir
-      run: |
-        mkdir SourceDir
-        mv streamlit_exe/* SourceDir
-        cp ShowSuccessMessage.vbs SourceDir
-        cp assets/openms_license.rtf SourceDir
-        # Logo of app
-        cp assets/openms.ico SourceDir
-        
-    - name: Generate WiX XML file
-      shell: bash
-      run: |
-        cat <<EOF > streamlit_exe.wxs
-        <?xml version="1.0"?>
-        <Wix xmlns="http://schemas.microsoft.com/wix/2006/wi">
-          <Product Id="*" Name="${{ env.APP_NAME }}" Language="1033" Version="1.0.0.0" Codepage="1252" Manufacturer="OpenMS Developer Team" UpgradeCode="${{ env.APP_UpgradeCode }}">
-            <Package Id="*" InstallerVersion="300" Compressed="yes" InstallPrivileges="elevated" Platform="x64" />
-            <Media Id="1" Cabinet="streamlit.cab" EmbedCab="yes" />
-        
-            <!-- Folder structure -->
-            <Property Id="WIXUI_INSTALLDIR" Value="INSTALLFOLDER" />
-            <Directory Id="TARGETDIR" Name="SourceDir">
-              <Directory Id="ProgramFilesFolder"> 
-                <Directory Id="INSTALLFOLDER" Name="${{ env.APP_NAME }}">
-                  <Directory Id="AppSubFolder" Name="${{ env.APP_NAME }}" /> 
-                  <Component Id="CreateAppFolder" Guid="95dbfa06-d36a-427f-995c-e87769ac2e59">
-                    <CreateFolder>
-                      <Permission User="Everyone" GenericAll="yes" />
-                    </CreateFolder>
-                  </Component>
-                </Directory>
-              </Directory>
-              <Directory Id="DesktopFolder" />
-            </Directory>
-        
-            <!-- Add components -->
-            <Feature Id="MainFeature" Title="Main Application" Level="1">
-              <ComponentGroupRef Id="StreamlitExeFiles" />
-              <ComponentRef Id="CreateAppFolder" />
-              <ComponentRef Id="DesktopShortcutComponent" />
-              <ComponentRef Id="InstallDirShortcutComponent" />
-            </Feature>
-        
-            <!-- Create shortcut for running app on desktop -->
-            <Component Id="DesktopShortcutComponent" Guid="3597b243-9180-4d0b-b105-30d8b0d1a334" Directory="DesktopFolder">
-              <Shortcut Id="DesktopShortcut" Name="${{ env.APP_NAME }}" Description="Launch ${{ env.APP_NAME }}" Target="[AppSubFolder]${{ env.APP_NAME }}.bat" WorkingDirectory="AppSubFolder" Icon="AppIcon" />
-              <RegistryValue Root="HKCU" Key="Software\\OpenMS\\${{ env.APP_NAME }}" Name="DesktopShortcut" Type="integer" Value="1" KeyPath="yes" />
-            </Component>
-        
-            <!-- Create shortcut for running app in installer folder -->
-            <Component Id="InstallDirShortcutComponent" Guid="c2df9472-3b45-4558-a56d-6034cf7c8b72" Directory="AppSubFolder">
-              <Shortcut Id="InstallDirShortcut" Name="${{ env.APP_NAME }}" Description="Launch ${{ env.APP_NAME }}" Target="[AppSubFolder]${{ env.APP_NAME }}.bat" WorkingDirectory="AppSubFolder" Icon="AppIcon" />
-              <RegistryValue Root="HKCU" Key="Software\\OpenMS\\${{ env.APP_NAME }}" Name="InstallFolderShortcut" Type="integer" Value="1" KeyPath="yes" />
-            </Component>
-        
-            <!-- Provide icon here; it should exist in the SourceDir folder -->
-            <Icon Id="AppIcon" SourceFile="SourceDir/openms.ico" />
-        
-            <!-- Run app directly after installation -->
-            <!-- <CustomAction Id="RunApp" Directory="AppSubFolder" Execute="deferred" Return="asyncNoWait" Impersonate="no"
-                          ExeCommand="cmd.exe /c &quot;[AppSubFolder]${{ env.APP_NAME }}.bat&quot;" /> -->
-            
-            <!-- Custom Action to Show Success Message -->
-            <Binary Id="ShowMessageScript" SourceFile="SourceDir/ShowSuccessMessage.vbs" />
-            <CustomAction Id="ShowSuccessMessage" BinaryKey="ShowMessageScript" VBScriptCall="" Execute="immediate" Return="check" />
-        
-            <!-- Add all Custom Actions -->
-            <InstallExecuteSequence>
-              <!-- Custom action display success message -->
-              <Custom Action="ShowSuccessMessage" After="InstallFinalize">NOT Installed</Custom>
-              <!-- Run app directly after installation -->
-              <!-- <Custom Action="RunApp" Before="InstallFinalize">NOT REMOVE</Custom> -->
-            </InstallExecuteSequence>
-        
-            <!-- Interface options -->
-            <UI>
-                  <UIRef Id="WixUI_InstallDir" />
-                  <UIRef Id="WixUI_ErrorProgressText" />
-            </UI> 
-        
-            <!-- Provide license; it should exist in the SourceDir folder -->
-            <WixVariable Id="WixUILicenseRtf" Value="SourceDir/openms_license.rtf" />
-          </Product>
-        </Wix>
-        EOF
-
-    - name: Build .wixobj file with candle.exe
-      run: |
-        ./wix/candle.exe streamlit_exe.wxs streamlit_exe_files.wxs
-        
-    - name: Link .wixobj file into .msi with light.exe
-      run: |
-        ./wix/light.exe -ext WixUIExtension -sice:ICE60 -o ${{ env.APP_NAME }}.msi streamlit_exe_files.wixobj streamlit_exe.wixobj
-
-    - name: Compress Installer
-      run: |
-        7z a OpenMS-App.zip ${{ env.APP_NAME }}.msi
-
-    - name: Archive build artifacts
-      uses: actions/upload-artifact@v4
-      with:
-        name: OpenMS-App
-        path: |
-          OpenMS-App.zip
-
-    - name: Upload Artifact as Release Asset
-      if: github.event_name == 'release'
-      uses: softprops/action-gh-release@v2
-      with:
-        files: OpenMS-App.zip
-      env:
-        GITHUB_TOKEN: ${{ secrets.GITHUB_TOKEN }}
->>>>>>> 7183499a
+
+         - name: Upload Artifact as Release Asset
+           if: github.event_name == 'release'
+           uses: softprops/action-gh-release@v2
+           with:
+              files: OpenMS-App.zip
+           env:
+              GITHUB_TOKEN: ${{ secrets.GITHUB_TOKEN }}