<<<<<<< HEAD
streamlit
st-pages
pandas
numpy
plotly
--index-url https://pypi.cs.uni-tuebingen.de/simple/
pyopenms-nightly
=======
# the requirements.txt file is intended for deployment on streamlit cloud and if the simple container is built
# note that it is much more restricted in terms of installing third-parties / etc.
# preferably use the batteries included or simple docker file for local hosting
streamlit==1.28.0
streamlit-plotly-events==0.0.6
streamlit-aggrid==0.3.4.post3
pandas==2.1.2
numpy==1.25.2
plotly==5.18.0
pyopenms==3.1.0
captcha==0.5.0
>>>>>>> 3ffba89e
<|MERGE_RESOLUTION|>--- conflicted
+++ resolved
@@ -1,21 +1,9 @@
-<<<<<<< HEAD
-streamlit
-st-pages
-pandas
-numpy
-plotly
---index-url https://pypi.cs.uni-tuebingen.de/simple/
-pyopenms-nightly
-=======
 # the requirements.txt file is intended for deployment on streamlit cloud and if the simple container is built
 # note that it is much more restricted in terms of installing third-parties / etc.
 # preferably use the batteries included or simple docker file for local hosting
 streamlit==1.28.0
-streamlit-plotly-events==0.0.6
-streamlit-aggrid==0.3.4.post3
+st-pages==0.4.5
 pandas==2.1.2
 numpy==1.25.2
-plotly==5.18.0
 pyopenms==3.1.0
-captcha==0.5.0
->>>>>>> 3ffba89e
+captcha==0.5.0