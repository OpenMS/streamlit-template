import streamlit as st
<<<<<<< HEAD
import json
import shutil
from .workflow.WorkflowManager import WorkflowManager
from src import view
from src import fileupload
from src.common import show_table
from pathlib import Path
from os.path import getsize
=======
from src.workflow.WorkflowManager import WorkflowManager

# for result section:
from pathlib import Path
import pandas as pd
import plotly.express as px
from src.common.common import show_fig

>>>>>>> 8c1c3eb8

class Workflow(WorkflowManager):
    # Setup pages for upload, parameter, execution and results.
    # For layout use any streamlit components such as tabs (as shown in example), columns, or even expanders.
    def __init__(self) -> None:
        # Initialize the parent class with the workflow name.
        super().__init__("NASEWEIS", st.session_state["workspace"])

<<<<<<< HEAD
    def upload(self)-> None:
        t = st.tabs(["MS data", "Nucleotide sequences"])
        with t[0]:
            # Use the upload method from StreamlitUI to handle mzML file uploads.
            self.ui.upload_widget(key="mzML-files", name="MS data", file_type="mzML")
            if st.button("Load Example Data", type="primary", help="Import the example mzML files", key="example_mzml"):
                fileupload.load_example_files("mzML",Path(self.workflow_dir,"input-files"))
        with t[1]:
            # Example with fallback data (not used in workflow)
            self.ui.upload_widget(key="fasta-files", name="nucleotide sequence file", file_type="fasta")
            if st.button("Load Example Data", type="primary", help="Import the example mzML files", key="example_fasta" ):
                fileupload.load_example_files("fasta",Path(self.workflow_dir,"input-files"))
=======
    def upload(self) -> None:
        t = st.tabs(["MS data"])
        with t[0]:
            # Use the upload method from StreamlitUI to handle mzML file uploads.
            self.ui.upload_widget(
                key="mzML-files",
                name="MS data",
                file_types="mzML",
                fallback=[str(f) for f in Path("example-data", "mzML").glob("*.mzML")],
            )
>>>>>>> 8c1c3eb8

    @st.fragment
    def configure(self) -> None:
        # Allow users to select mzML files for the analysis.
        self.ui.select_input_file("mzML-files", multiple=False)
        self.ui.select_input_file("fasta-files", multiple=False)

        # Create tabs for different analysis steps.
        t = st.tabs(
<<<<<<< HEAD
            ["**Decoy generation**", "**Nucleic acid search engine**"]
        )
        with t[0]:
            # Parameters for DecoyDatabase TOPP tool.
            self.ui.input_widget("add-decoys", True, "Do FDR?", "Add decoys (required to calculate false discovery rate)")
            self.ui.input_widget("FDR_cutoff", 0.05, "FDR cutoff?", "What FDR cutoff should we use?", "number", min_value=0.0, max_value=1.0)
            self.ui.input_TOPP("DecoyDatabase", custom_defaults={"type" : "RNA", "method" : "shuffle" }, exclude_parameters=["decoy_string", "decoy_string_position", "enzyme", "only_decoy", "type", "non_shuffle_pattern", "method"])

        with t[1]:
            self.ui.input_widget("ms1_resolution", 60000.0, "MS1 approximate resolution?", "The approximate resolution at which MS1 scans were acquired", "number", min_value=1, max_value=10000000)
            self.ui.input_widget("ms2_resolution", 60000.0, "MS2 approximate resolution?", "The approximate resolution at which MS2 scans were acquired", "number", min_value=1, max_value=10000000)
            self.ui.input_TOPP("NucleicAcidSearchEngine", custom_defaults={"oligo:enzyme" : "RNase_T1"}, exclude_parameters=["variable", "precursor:mass_tolerance", "precursor:mass_tolerance_unit", "decharge_ms2", "include_unknown_charge" , "precursor:use_avg_mass", "precursor:isotopes", "precursor:min_charge", "precursor:max_charge", "precursor:use_adducts", "precursor:potential_adducts", "fragment:mass_tolerance", "fragment:mass_tolerance_unit", "fragment:ions", "resolve_ambiguities", "decoy_pattern", "max_size", "cutoff", "remove_decoys", "min_size"])

=======
            ["**Feature Detection**", "**Feature Linking**", "**Python Custom Tool**"]
        )
        with t[0]:
            # Parameters for FeatureFinderMetabo TOPP tool.
            self.ui.input_TOPP(
                "FeatureFinderMetabo",
                custom_defaults={"algorithm:common:noise_threshold_int": 1000.0},
            )
        with t[1]:
            # Paramters for MetaboliteAdductDecharger TOPP tool.
            self.ui.input_TOPP("FeatureLinkerUnlabeledKD")
        with t[2]:
            # A single checkbox widget for workflow logic.
            self.ui.input_widget("run-python-script", False, "Run custom Python script")
            # Generate input widgets for a custom Python tool, located at src/python-tools.
            # Parameters are specified within the file in the DEFAULTS dictionary.
            self.ui.input_python("example")
>>>>>>> 8c1c3eb8

    def execution(self) -> None:
        # Any parameter checks, here simply checking if mzML files are selected
        if not self.params["mzML-files"]:
            self.logger.log("ERROR: No mzML files selected.")
            return
        # Any parameter checks, here simply checking if mzML files are selected
        if not self.params["fasta-files"]:
            self.logger.log("ERROR: No fasta file selected.")
            return
        
        # Get mzML files with FileManager
        in_mzML = self.file_manager.get_files(self.params["mzML-files"])

<<<<<<< HEAD
        # Get FASTA files with FileManager
        in_fasta = self.file_manager.get_files(self.params["fasta-files"])
        
=======
>>>>>>> 8c1c3eb8
        # Log any messages.
        #self.logger.log(f"Number of input mzML files: {len(in_mzML)}")

<<<<<<< HEAD
        if self.params["add-decoys"]:
            # Prepare output files for feature detection.
            out_fasta = self.file_manager.get_files(in_mzML, "fasta", "with-decoys")

            # Run FeatureFinderMetabo tool with input and output files.
            self.executor.run_topp(
            "DecoyDatabase", input_output={"in": in_fasta, "out": out_fasta}
            )
            self.params["NucleicAcidSearchEngine"]["fdr:cutoff"] = self.params["FDR_cutoff"]
            self.params["NucleicAcidSearchEngine"]["fdr:decoy_pattern"] = "DECOY_"
        else:
            out_fasta = in_fasta # Use the un-decoyed fasta if we don't want decoys

        # Magic UX improving logic
        self.params["NucleicAcidSearchEngine"]["precursor:mass_tolerance"] = float(self.params["ms1_resolution"]) / 1000000

        if self.params["ms1_resolution"] <= 1500:
            #MS1 low-res
            self.params["NucleicAcidSearchEngine"]["precursor:mass_tolerance"] = 1500
            self.params["NucleicAcidSearchEngine"]["precursor:use_avg_mass"] = True
            self.params["NucleicAcidSearchEngine"]["precursor:include_unknown_charge"] = True
        elif self.params["ms1_resolution"] <= 30000:
            #MS1 medium-res
            self.params["NucleicAcidSearchEngine"]["precursor:mass_tolerance"] = 100
            self.params["NucleicAcidSearchEngine"]["precursor:use_avg_mass"] = False
            self.params["NucleicAcidSearchEngine"]["precursor:include_unknown_charge"] = True
        elif self.params["ms1_resolution"] <= 1000000:
            #MS1 high-res
            self.params["NucleicAcidSearchEngine"]["precursor:mass_tolerance"] = 10


        else:
            #I'm jealous
            self.params["NucleicAcidSearchEngine"]["precursor:mass_tolerance"] = 3
        
        if self.params["ms2_resolution"] <= 1500:
            #MS1 low-res
            self.params["NucleicAcidSearchEngine"]["fragment:mass_tolerance"] = 1500
        elif self.params["ms2_resolution"] <= 30000:
            #MS1 medium-res
            self.params["NucleicAcidSearchEngine"]["fragment:mass_tolerance"] = 100
        elif self.params["ms2_resolution"] <= 1000000:
            #MS1 high-res
            self.params["NucleicAcidSearchEngine"]["fragment:mass_tolerance"] = 10
        else:
            #I'm jealous
            self.params["NucleicAcidSearchEngine"]["fragment:mass_tolerance"] = 3

        # Store all of these carefully curated parameters
        self.parameter_manager.save_parameters()
        with open(self.parameter_manager.params_file, "w", encoding="utf-8") as f:
            json.dump(self.params, f, indent=4)      

        tab_out = self.file_manager.get_files("tab_out", set_results_dir="mztab_results")
        id_out = self.file_manager.get_files("id_out", set_results_dir="idxml_results")
        self.executor.run_topp("NucleicAcidSearchEngine", {"in": self.file_manager.get_files(in_mzML, collect=True),
                                                "database": self.file_manager.get_files(out_fasta, collect=True),
                                                "out": tab_out, "id_out": id_out})
=======
        # Prepare output files for feature detection.
        out_ffm = self.file_manager.get_files(
            in_mzML, "featureXML", "feature-detection"
        )

        # Run FeatureFinderMetabo tool with input and output files.
        self.logger.log("Detecting features...")
        self.executor.run_topp(
            "FeatureFinderMetabo", input_output={"in": in_mzML, "out": out_ffm}
        )

        # Prepare input and output files for feature linking
        in_fl = self.file_manager.get_files(out_ffm, collect=True)
        out_fl = self.file_manager.get_files(
            "feature_matrix.consensusXML", set_results_dir="feature-linking"
        )

        # Run FeatureLinkerUnlabaeledKD with all feature maps passed at once
        self.logger.log("Linking features...")
        self.executor.run_topp(
            "FeatureLinkerUnlabeledKD", input_output={"in": in_fl, "out": out_fl}
        )
        self.logger.log("Exporting consensus features to pandas DataFrame...")
        self.executor.run_python(
            "export_consensus_feature_df", input_output={"in": out_fl[0]}
        )
        # Check if adduct detection should be run.
        if self.params["run-python-script"]:
            # Example for a custom Python tool, which is located in src/python-tools.
            self.executor.run_python("example", {"in": in_mzML})
>>>>>>> 8c1c3eb8

    @st.fragment
    def results(self) -> None:
<<<<<<< HEAD
        # Check that results exists at all, that we have output id_xml and that mzML-files is set
        if Path(self.workflow_dir, "results" ).is_dir() and Path(self.file_manager.get_files("id_out", set_results_dir="idxml_results")[0]).is_file()  and  "mzML-files" in self.params:
            # Load the hits from the idXML file

            df_file = self.file_manager.get_files("id_out", set_results_dir="idxml_results")[0]
            # File_size is not a guarantee of no changes, but it's very unlikely that we see a collision.
            file_size = getsize(df_file)
            # Only do the actual loading from file if the file size has changed
            if "df_last_size" not in st.session_state or file_size != st.session_state['df_last_size']:
                st.session_state['df_last_size'] = file_size
                df = view.get_id_df( self.file_manager.get_files("id_out", set_results_dir="idxml_results")[0])
                if not df.empty:
                    # select a subset of the columns to display
                    formatted_df = df[['protein_accession','label','RT','mz','charge','hyperscore']]
                    # update column names
                    formatted_df = formatted_df.rename(columns={"protein_accession": "Accession", "label":"Sequence", "RT": "Retention Time (s)", "mz": "M/Z", "hyperscore": "Hyperscore"})
                    # if we have FDR data, add that
                    if self.params["add-decoys"]:
                      formatted_df['q-value %'] = df.loc[:,('PSM-level q-value')] * 100
                    # store the df to our session state
                    st.session_state['df'] = formatted_df
                else:
                    # Make sure that we store the empty df otherwise
                    st.session_state['df'] = None

            # We are using the cached DF. Just do the display
            if not st.session_state['df'].empty:
                # Tabley goodness
                show_table(st.session_state['df'], download_name="results")

                with open (self.file_manager.get_files("id_out", set_results_dir="idxml_results")[0]) as file:
                  st.download_button(
                    label = "Download idXML",
                    data = file,
                    file_name = Path(self.params["mzML-files"]).stem + '.idXML',
                    mime = "idXML"
                )
                  
                with open (self.file_manager.get_files("tab_out", set_results_dir="mztab_results")[0]) as file:
                  st.download_button(
                    label = "Download mztab",
                    data = file,
                    file_name = Path(self.params["mzML-files"]).stem + '.mztab',
                    mime = "mztab"
                )
            #It is possible that we cached an empty df if there were no results from the search
            else:
                st.warning("Search returned no results")
=======
        @st.fragment
        def show_consensus_features():
            df = pd.read_csv(file, sep="\t", index_col=0)
            st.metric("number of consensus features", df.shape[0])
            c1, c2 = st.columns(2)
            rows = c1.dataframe(df, selection_mode="multi-row", on_select="rerun")[
                "selection"
            ]["rows"]
            if rows:
                df = df.iloc[rows, 4:]
                fig = px.bar(df, barmode="group", labels={"value": "intensity"})
                with c2:
                    show_fig(fig, "consensus-feature-intensities")
            else:
                st.info(
                    "💡 Select one ore more rows in the table to show a barplot with intensities."
                )

        file = Path(
            self.workflow_dir, "results", "feature-linking", "feature_matrix.tsv"
        )
        if file.exists():
            show_consensus_features()
        else:
            st.warning("No consensus feature file found. Please run workflow first.")
>>>>>>> 8c1c3eb8
<|MERGE_RESOLUTION|>--- conflicted
+++ resolved
@@ -1,5 +1,4 @@
 import streamlit as st
-<<<<<<< HEAD
 import json
 import shutil
 from .workflow.WorkflowManager import WorkflowManager
@@ -8,16 +7,6 @@
 from src.common import show_table
 from pathlib import Path
 from os.path import getsize
-=======
-from src.workflow.WorkflowManager import WorkflowManager
-
-# for result section:
-from pathlib import Path
-import pandas as pd
-import plotly.express as px
-from src.common.common import show_fig
-
->>>>>>> 8c1c3eb8
 
 class Workflow(WorkflowManager):
     # Setup pages for upload, parameter, execution and results.
@@ -26,7 +15,6 @@
         # Initialize the parent class with the workflow name.
         super().__init__("NASEWEIS", st.session_state["workspace"])
 
-<<<<<<< HEAD
     def upload(self)-> None:
         t = st.tabs(["MS data", "Nucleotide sequences"])
         with t[0]:
@@ -39,20 +27,7 @@
             self.ui.upload_widget(key="fasta-files", name="nucleotide sequence file", file_type="fasta")
             if st.button("Load Example Data", type="primary", help="Import the example mzML files", key="example_fasta" ):
                 fileupload.load_example_files("fasta",Path(self.workflow_dir,"input-files"))
-=======
-    def upload(self) -> None:
-        t = st.tabs(["MS data"])
-        with t[0]:
-            # Use the upload method from StreamlitUI to handle mzML file uploads.
-            self.ui.upload_widget(
-                key="mzML-files",
-                name="MS data",
-                file_types="mzML",
-                fallback=[str(f) for f in Path("example-data", "mzML").glob("*.mzML")],
-            )
->>>>>>> 8c1c3eb8
 
-    @st.fragment
     def configure(self) -> None:
         # Allow users to select mzML files for the analysis.
         self.ui.select_input_file("mzML-files", multiple=False)
@@ -60,7 +35,6 @@
 
         # Create tabs for different analysis steps.
         t = st.tabs(
-<<<<<<< HEAD
             ["**Decoy generation**", "**Nucleic acid search engine**"]
         )
         with t[0]:
@@ -74,25 +48,6 @@
             self.ui.input_widget("ms2_resolution", 60000.0, "MS2 approximate resolution?", "The approximate resolution at which MS2 scans were acquired", "number", min_value=1, max_value=10000000)
             self.ui.input_TOPP("NucleicAcidSearchEngine", custom_defaults={"oligo:enzyme" : "RNase_T1"}, exclude_parameters=["variable", "precursor:mass_tolerance", "precursor:mass_tolerance_unit", "decharge_ms2", "include_unknown_charge" , "precursor:use_avg_mass", "precursor:isotopes", "precursor:min_charge", "precursor:max_charge", "precursor:use_adducts", "precursor:potential_adducts", "fragment:mass_tolerance", "fragment:mass_tolerance_unit", "fragment:ions", "resolve_ambiguities", "decoy_pattern", "max_size", "cutoff", "remove_decoys", "min_size"])
 
-=======
-            ["**Feature Detection**", "**Feature Linking**", "**Python Custom Tool**"]
-        )
-        with t[0]:
-            # Parameters for FeatureFinderMetabo TOPP tool.
-            self.ui.input_TOPP(
-                "FeatureFinderMetabo",
-                custom_defaults={"algorithm:common:noise_threshold_int": 1000.0},
-            )
-        with t[1]:
-            # Paramters for MetaboliteAdductDecharger TOPP tool.
-            self.ui.input_TOPP("FeatureLinkerUnlabeledKD")
-        with t[2]:
-            # A single checkbox widget for workflow logic.
-            self.ui.input_widget("run-python-script", False, "Run custom Python script")
-            # Generate input widgets for a custom Python tool, located at src/python-tools.
-            # Parameters are specified within the file in the DEFAULTS dictionary.
-            self.ui.input_python("example")
->>>>>>> 8c1c3eb8
 
     def execution(self) -> None:
         # Any parameter checks, here simply checking if mzML files are selected
@@ -107,16 +62,12 @@
         # Get mzML files with FileManager
         in_mzML = self.file_manager.get_files(self.params["mzML-files"])
 
-<<<<<<< HEAD
         # Get FASTA files with FileManager
         in_fasta = self.file_manager.get_files(self.params["fasta-files"])
         
-=======
->>>>>>> 8c1c3eb8
         # Log any messages.
-        #self.logger.log(f"Number of input mzML files: {len(in_mzML)}")
+        self.logger.log(f"Number of input mzML files: {len(in_mzML)}")
 
-<<<<<<< HEAD
         if self.params["add-decoys"]:
             # Prepare output files for feature detection.
             out_fasta = self.file_manager.get_files(in_mzML, "fasta", "with-decoys")
@@ -175,42 +126,8 @@
         self.executor.run_topp("NucleicAcidSearchEngine", {"in": self.file_manager.get_files(in_mzML, collect=True),
                                                 "database": self.file_manager.get_files(out_fasta, collect=True),
                                                 "out": tab_out, "id_out": id_out})
-=======
-        # Prepare output files for feature detection.
-        out_ffm = self.file_manager.get_files(
-            in_mzML, "featureXML", "feature-detection"
-        )
 
-        # Run FeatureFinderMetabo tool with input and output files.
-        self.logger.log("Detecting features...")
-        self.executor.run_topp(
-            "FeatureFinderMetabo", input_output={"in": in_mzML, "out": out_ffm}
-        )
-
-        # Prepare input and output files for feature linking
-        in_fl = self.file_manager.get_files(out_ffm, collect=True)
-        out_fl = self.file_manager.get_files(
-            "feature_matrix.consensusXML", set_results_dir="feature-linking"
-        )
-
-        # Run FeatureLinkerUnlabaeledKD with all feature maps passed at once
-        self.logger.log("Linking features...")
-        self.executor.run_topp(
-            "FeatureLinkerUnlabeledKD", input_output={"in": in_fl, "out": out_fl}
-        )
-        self.logger.log("Exporting consensus features to pandas DataFrame...")
-        self.executor.run_python(
-            "export_consensus_feature_df", input_output={"in": out_fl[0]}
-        )
-        # Check if adduct detection should be run.
-        if self.params["run-python-script"]:
-            # Example for a custom Python tool, which is located in src/python-tools.
-            self.executor.run_python("example", {"in": in_mzML})
->>>>>>> 8c1c3eb8
-
-    @st.fragment
     def results(self) -> None:
-<<<<<<< HEAD
         # Check that results exists at all, that we have output id_xml and that mzML-files is set
         if Path(self.workflow_dir, "results" ).is_dir() and Path(self.file_manager.get_files("id_out", set_results_dir="idxml_results")[0]).is_file()  and  "mzML-files" in self.params:
             # Load the hits from the idXML file
@@ -258,31 +175,4 @@
                 )
             #It is possible that we cached an empty df if there were no results from the search
             else:
-                st.warning("Search returned no results")
-=======
-        @st.fragment
-        def show_consensus_features():
-            df = pd.read_csv(file, sep="\t", index_col=0)
-            st.metric("number of consensus features", df.shape[0])
-            c1, c2 = st.columns(2)
-            rows = c1.dataframe(df, selection_mode="multi-row", on_select="rerun")[
-                "selection"
-            ]["rows"]
-            if rows:
-                df = df.iloc[rows, 4:]
-                fig = px.bar(df, barmode="group", labels={"value": "intensity"})
-                with c2:
-                    show_fig(fig, "consensus-feature-intensities")
-            else:
-                st.info(
-                    "💡 Select one ore more rows in the table to show a barplot with intensities."
-                )
-
-        file = Path(
-            self.workflow_dir, "results", "feature-linking", "feature_matrix.tsv"
-        )
-        if file.exists():
-            show_consensus_features()
-        else:
-            st.warning("No consensus feature file found. Please run workflow first.")
->>>>>>> 8c1c3eb8
+                st.warning("Search returned no results")