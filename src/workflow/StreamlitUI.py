import streamlit as st
import pyopenms as poms
from pathlib import Path
import shutil
import subprocess
from typing import Any, Union, List, Literal
import json
import os
import sys
import importlib.util
import time
from io import BytesIO
import zipfile
from datetime import datetime
from streamlit_js_eval import streamlit_js_eval


from src.common.common import (
    OS_PLATFORM,
    TK_AVAILABLE,
    tk_directory_dialog,
    tk_file_dialog,
)


class StreamlitUI:
    """
    Provides an interface for Streamlit applications to handle file uploads,
    input selection, and parameter management for analysis workflows. It includes
    methods for uploading files, selecting input files from available ones, and
    generating various input widgets dynamically based on the specified parameters.
    """

    # Methods for Streamlit UI components
    def __init__(self, workflow_dir, logger, executor, parameter_manager):
        self.workflow_dir = workflow_dir
        self.logger = logger
        self.executor = executor
        self.parameter_manager = parameter_manager
        self.params = self.parameter_manager.get_parameters_from_json()

    def upload_widget(
        self,
        key: str,
        file_types: Union[str, List[str]],
        name: str = "",
        fallback: Union[List, str] = None,
    ) -> None:
        """
        Handles file uploads through the Streamlit interface, supporting both direct
        uploads and local directory copying for specified file types. It allows for
        specifying fallback files to ensure essential files are available.

        Args:
            key (str): A unique identifier for the upload component.
            file_types (Union[str, List[str]]): Expected file type(s) for the uploaded files.
            name (str, optional): Display name for the upload component. Defaults to the key if not provided.
            fallback (Union[List, str], optional): Default files to use if no files are uploaded.
        """
        files_dir = Path(self.workflow_dir, "input-files", key)

        # create the files dir
        files_dir.mkdir(exist_ok=True, parents=True)

        if fallback is not None:
            # check if only fallback files are in files_dir, if yes, reset the directory before adding new files
            if [Path(f).name for f in Path(files_dir).iterdir()] == [
                Path(f).name for f in fallback
            ]:
                shutil.rmtree(files_dir)
                files_dir.mkdir()

        if not name:
            name = key.replace("-", " ")

        c1, c2 = st.columns(2)
        c1.markdown("**Upload file(s)**")

        if st.session_state.location == "local":
            c2_text, c2_checkbox = c2.columns([1.5, 1], gap="large")
            c2_text.markdown("**OR add files from local folder**")
            use_copy = c2_checkbox.checkbox(
                "Make a copy of files",
                key=f"{key}-copy_files",
                value=True,
                help="Create a copy of files in workspace.",
            )
        else:
            use_copy = True

        # Convert file_types to a list if it's a string
        if isinstance(file_types, str):
            file_types = [file_types]

        if use_copy:
            with c1.form(f"{key}-upload", clear_on_submit=True):
                # Streamlit file uploader accepts file types as a list or None
                file_type_for_uploader = file_types if file_types else None

                files = st.file_uploader(
                    f"{name}",
                    accept_multiple_files=(st.session_state.location == "local"),
                    type=file_type_for_uploader,
                    label_visibility="collapsed",
                )
                if st.form_submit_button(
                    f"Add **{name}**", use_container_width=True, type="primary"
                ):
                    if files:
                        # in case of online mode a single file is returned -> put in list
                        if not isinstance(files, list):
                            files = [files]
                        for f in files:
                            # Check if file type is in the list of accepted file types
                            if f.name not in [
                                f.name for f in files_dir.iterdir()
                            ] and any(f.name.endswith(ft) for ft in file_types):
                                with open(Path(files_dir, f.name), "wb") as fh:
                                    fh.write(f.getbuffer())
                        st.success("Successfully added uploaded files!")
                    else:
                        st.error("Nothing to add, please upload file.")
        else:
            # Create a temporary file to store the path to the local directories
            external_files = Path(files_dir, "external_files.txt")
            # Check if the file exists, if not create it
            if not external_files.exists():
                external_files.touch()
            c1.write("\n")
            with c1.container(border=True):
                dialog_button = st.button(
                    rf"$\textsf{{\Large 📁 Add }} \textsf{{ \Large \textbf{{{name}}} }}$",
                    type="primary",
                    use_container_width=True,
                    key="local_browse_single",
                    help="Browse for your local MS data files.",
                    disabled=not TK_AVAILABLE,
                )

                # Tk file dialog requires file types to be a list of tuples
                if isinstance(file_types, str):
                    tk_file_types = [(f"{file_types}", f"*.{file_types}")]
                elif isinstance(file_types, list):
                    tk_file_types = [(f"{ft}", f"*.{ft}") for ft in file_types]
                else:
                    raise ValueError("'file_types' must be either of type str or list")

                if dialog_button:
                    local_files = tk_file_dialog(
                        "Select your local MS data files",
                        tk_file_types,
                        st.session_state["previous_dir"],
                    )
                    if local_files:
                        my_bar = st.progress(0)
                        for i, f in enumerate(local_files):
                            with open(external_files, "a") as f_handle:
                                f_handle.write(f"{f}\n")
                        my_bar.empty()
                        st.success("Successfully added files!")

                        st.session_state["previous_dir"] = Path(local_files[0]).parent

        # Local file upload option: via directory path
        if st.session_state.location == "local":
            # c2_text, c2_checkbox = c2.columns([1.5, 1], gap="large")
            # c2_text.markdown("**OR add files from local folder**")
            # use_copy = c2_checkbox.checkbox("Make a copy of files", key=f"{key}-copy_files", value=True, help="Create a copy of files in workspace.")
            with c2.container(border=True):
                st_cols = st.columns([0.05, 0.55], gap="small")
                with st_cols[0]:
                    st.write("\n")
                    st.write("\n")
                    dialog_button = st.button(
                        "📁",
                        key=f"local_browse_{key}",
                        help="Browse for your local directory with MS data.",
                        disabled=not TK_AVAILABLE,
                    )
                    if dialog_button:
                        st.session_state["local_dir"] = tk_directory_dialog(
                            "Select directory with your MS data",
                            st.session_state["previous_dir"],
                        )
                        st.session_state["previous_dir"] = st.session_state["local_dir"]

                with st_cols[1]:
                    local_dir = st.text_input(
                        f"path to folder with **{name}** files",
                        key=f"path_to_folder_{key}",
                        value=st.session_state["local_dir"],
                    )

                if c2.button(
                    f"Add **{name}** files from local folder",
                    use_container_width=True,
                    key=f"add_files_from_local_{key}",
                    help="Add files from local directory.",
                ):
                    files = []
                    local_dir = Path(
                        local_dir
                    ).expanduser()  # Expand ~ to full home directory path

                    for ft in file_types:
                        # Search for both files and directories with the specified extension
                        for path in local_dir.iterdir():
                            if path.is_file() and path.name.endswith(f".{ft}"):
                                files.append(path)
                            elif path.is_dir() and path.name.endswith(f".{ft}"):
                                files.append(path)

                    if not files:
                        st.warning(
                            f"No files with type **{', '.join(file_types)}** found in specified folder."
                        )
                    else:
                        my_bar = st.progress(0)
                        for i, f in enumerate(files):
                            my_bar.progress((i + 1) / len(files))
                            if use_copy:
                                if os.path.isfile(f):
                                    shutil.copy(f, Path(files_dir, f.name))
                                elif os.path.isdir(f):
                                    shutil.copytree(
                                        f, Path(files_dir, f.name), dirs_exist_ok=True
                                    )
                            else:
                                # Write the path to the local directories to the file
                                with open(external_files, "a") as f_handle:
                                    f_handle.write(f"{f}\n")
                        my_bar.empty()
                        st.success("Successfully copied files!")

            if not TK_AVAILABLE:
                c2.warning(
                    "**Warning**: Failed to import tkinter, either it is not installed, or this is being called from a cloud context. "
                    "This function is not available in a Streamlit Cloud context. "
                    "You will have to manually enter the path to the folder with the MS files."
                )

            if not use_copy:
                c2.warning(
                    "**Warning**: You have deselected the `Make a copy of files` option. "
                    "This **_assumes you know what you are doing_**. "
                    "This means that the original files will be used instead. "
                )

        if fallback and not any(Path(files_dir).iterdir()):
            if isinstance(fallback, str):
                fallback = [fallback]
            for f in fallback:
                c1, _ = st.columns(2)
                if not Path(files_dir, f).exists():
                    shutil.copy(f, Path(files_dir, Path(f).name))
                    c1.info(f"Adding default file: **{f}**")
            current_files = [
                f.name
                for f in files_dir.iterdir()
                if f.name not in [Path(f).name for f in fallback]
            ]
        else:
            if files_dir.exists():
                current_files = [
                    f.name
                    for f in files_dir.iterdir()
                    if "external_files.txt" not in f.name
                ]

                # Check if local files are available
                external_files = Path(
                    self.workflow_dir, "input-files", key, "external_files.txt"
                )

                if external_files.exists():
                    with open(external_files, "r") as f:
                        external_files_list = f.read().splitlines()
                    # Only make files available that still exist
                    current_files += [
                        f"(local) {Path(f).name}"
                        for f in external_files_list
                        if os.path.exists(f)
                    ]
            else:
                current_files = []

        if files_dir.exists() and not any(files_dir.iterdir()):
            shutil.rmtree(files_dir)

        c1, _ = st.columns(2)
        if current_files:
            c1.info(f"Current **{name}** files:\n\n" + "\n\n".join(current_files))
            if c1.button(
                f"🗑️ Remove all **{name}** files.",
                use_container_width=True,
                key=f"remove-files-{key}",
            ):
                shutil.rmtree(files_dir)
                del self.params[key]
                with open(
                    self.parameter_manager.params_file, "w", encoding="utf-8"
                ) as f:
                    json.dump(self.params, f, indent=4)
                st.rerun()
        elif not fallback:
            st.warning(f"No **{name}** files!")

    def select_input_file(
        self,
        key: str,
        name: str = "",
        multiple: bool = False,
        display_file_path: bool = False,
    ) -> None:
        """
        Presents a widget for selecting input files from those that have been uploaded.
        Allows for single or multiple selections.

        Args:
            key (str): A unique identifier related to the specific input files.
            name (str, optional): The display name for the selection widget. Defaults to the key if not provided.
            multiple (bool, optional): If True, allows multiple files to be selected.
            display_file_path (bool, optional): If True, displays the full file path in the selection widget.
        """
        if not name:
            name = f"**{key}**"
        path = Path(self.workflow_dir, "input-files", key)
        if not path.exists():
            st.warning(f"No **{name}** files!")
            return
        options = [str(f) for f in path.iterdir() if "external_files.txt" not in str(f)]

        # Check if local files are available
        external_files = Path(
            self.workflow_dir, "input-files", key, "external_files.txt"
        )

        if external_files.exists():
            with open(external_files, "r") as f:
                external_files_list = f.read().splitlines()
            # Only make files available that still exist
            options += [f for f in external_files_list if os.path.exists(f)]
        if (key in self.params.keys()) and isinstance(self.params[key], list):
            self.params[key] = [f for f in self.params[key] if f in options]

        widget_type = "multiselect" if multiple else "selectbox"
        self.input_widget(
            key,
            name=name,
            widget_type=widget_type,
            options=options,
            display_file_path=display_file_path,
        )

    def input_widget(
        self,
        key: str,
        default: Any = None,
        name: str = "input widget",
        help: str = None,
        widget_type: str = "auto",  # text, textarea, number, selectbox, slider, checkbox, multiselect
        options: List[str] = None,
        min_value: Union[int, float] = None,
        max_value: Union[int, float] = None,
        step_size: Union[int, float] = 1,
        display_file_path: bool = False,
    ) -> None:
        """
        Creates and displays a Streamlit widget for user input based on specified
        parameters. Supports a variety of widget types including text input, number
        input, select boxes, and more. Default values will be read in from parameters
        if they exist. The key is modified to be recognized by the ParameterManager class
        as a custom parameter (distinct from TOPP tool parameters).

        Args:
            key (str): Unique identifier for the widget.
            default (Any, optional): Default value for the widget.
            name (str, optional): Display name of the widget.
            help (str, optional): Help text to display alongside the widget.
            widget_type (str, optional): Type of widget to create ('text', 'textarea',
                                         'number', 'selectbox', 'slider', 'checkbox',
                                         'multiselect', 'password', or 'auto').
            options (List[str], optional): Options for select/multiselect widgets.
            min_value (Union[int, float], optional): Minimum value for number/slider widgets.
            max_value (Union[int, float], optional): Maximum value for number/slider widgets.
            step_size (Union[int, float], optional): Step size for number/slider widgets.
            display_file_path (bool, optional): Whether to display the full file path for file options.
        """

        def format_files(input: Any) -> List[str]:
            if not display_file_path and Path(input).exists():
                return Path(input).name
            else:
                return input

        if key in self.params.keys():
            value = self.params[key]
        else:
            value = default
            # catch case where options are given but default is None
            if options is not None and value is None:
                if widget_type == "multiselect":
                    value = []
                elif widget_type == "selectbox":
                    value = options[0]

        key = f"{self.parameter_manager.param_prefix}{key}"

        if widget_type == "text":
            st.text_input(name, value=value, key=key, help=help)

        elif widget_type == "textarea":
            st.text_area(name, value=value, key=key, help=help)

        elif widget_type == "number":
            number_type = float if isinstance(value, float) else int
            step_size = number_type(step_size)
            if min_value is not None:
                min_value = number_type(min_value)
            if max_value is not None:
                max_value = number_type(max_value)
            help = str(help)
            st.number_input(
                name,
                min_value=min_value,
                max_value=max_value,
                value=value,
                step=step_size,
                format=None,
                key=key,
                help=help,
            )

        elif widget_type == "checkbox":
            st.checkbox(name, value=value, key=key, help=help)

        elif widget_type == "selectbox":
            if options is not None:
                st.selectbox(
                    name,
                    options=options,
                    index=options.index(value) if value in options else 0,
                    key=key,
                    format_func=format_files,
                    help=help,
                )
            else:
                st.warning(f"Select widget '{name}' requires options parameter")

        elif widget_type == "multiselect":
            if options is not None:
                st.multiselect(
                    name,
                    options=options,
                    default=value,
                    key=key,
                    format_func=format_files,
                    help=help,
                )
            else:
                st.warning(f"Select widget '{name}' requires options parameter")

        elif widget_type == "slider":
            if min_value is not None and max_value is not None:
                slider_type = float if isinstance(value, float) else int
                step_size = slider_type(step_size)
                if min_value is not None:
                    min_value = slider_type(min_value)
                if max_value is not None:
                    max_value = slider_type(max_value)
                st.slider(
                    name,
                    min_value=min_value,
                    max_value=max_value,
                    value=value,
                    step=step_size,
                    key=key,
                    format=None,
                    help=help,
                )
            else:
                st.warning(
                    f"Slider widget '{name}' requires min_value and max_value parameters"
                )

        elif widget_type == "password":
            st.text_input(name, value=value, type="password", key=key, help=help)

        elif widget_type == "auto":
            # Auto-determine widget type based on value
            if isinstance(value, bool):
                st.checkbox(name, value=value, key=key, help=help)
            elif isinstance(value, (int, float)):
                self.input_widget(
                    key,
                    value,
                    widget_type="number",
                    name=name,
                    min_value=min_value,
                    max_value=max_value,
                    step_size=step_size,
                    help=help,
                )
            elif (isinstance(value, str) or value == None) and options is not None:
                self.input_widget(
                    key,
                    value,
                    widget_type="selectbox",
                    name=name,
                    options=options,
                    help=help,
                )
            elif isinstance(value, list) and options is not None:
                self.input_widget(
                    key,
                    value,
                    widget_type="multiselect",
                    name=name,
                    options=options,
                    help=help,
                )
            elif isinstance(value, bool):
                self.input_widget(
                    key, value, widget_type="checkbox", name=name, help=help
                )
            else:
                self.input_widget(key, value, widget_type="text", name=name, help=help)

        else:
            st.error(f"Unsupported widget type '{widget_type}'")

    @st.fragment
    def input_TOPP(
        self,
        topp_tool_name: str,
        num_cols: int = 4,
        exclude_parameters: List[str] = [],
        include_parameters: List[str] = [],
        display_tool_name: bool = True,
        display_subsections: bool = True,
        display_subsection_tabs: bool = False,
        custom_defaults: dict = {},
    ) -> None:
        """
        Generates input widgets for TOPP tool parameters dynamically based on the tool's
        .ini file. Supports excluding specific parameters and adjusting the layout.
        File input and output parameters are excluded.

        Args:
            topp_tool_name (str): The name of the TOPP tool for which to generate inputs.
            num_cols (int, optional): Number of columns to use for the layout. Defaults to 3.
            exclude_parameters (List[str], optional): List of parameter names to exclude from the widget. Defaults to an empty list.
            include_parameters (List[str], optional): List of parameter names to include in the widget. Defaults to an empty list.
            display_tool_name (bool, optional): Whether to display the TOPP tool name. Defaults to True.
            display_subsections (bool, optional): Whether to split parameters into subsections based on the prefix. Defaults to True.
            display_subsection_tabs (bool, optional): Whether to display main subsections in separate tabs (if more than one main section). Defaults to False.
            custom_defaults (dict, optional): Dictionary of custom defaults to use. Defaults to an empty dict.
        """

        if not display_subsections:
            display_subsection_tabs = False
        if display_subsection_tabs:
            display_subsections = True

        # write defaults ini files
        ini_file_path = Path(self.parameter_manager.ini_dir, f"{topp_tool_name}.ini")
        if not ini_file_path.exists():
            try:
                subprocess.call([topp_tool_name, "-write_ini", str(ini_file_path)])
            except FileNotFoundError:
                st.error(f"TOPP tool **'{topp_tool_name}'** not found.")
                return
            # update custom defaults if necessary
            if custom_defaults:
                param = poms.Param()
                poms.ParamXMLFile().load(str(ini_file_path), param)
                for key, value in custom_defaults.items():
                    encoded_key = f"{topp_tool_name}:1:{key}".encode()
                    if encoded_key in param.keys():
                        param.setValue(encoded_key, value)
                poms.ParamXMLFile().store(str(ini_file_path), param)

        # read into Param object
        param = poms.Param()
        poms.ParamXMLFile().load(str(ini_file_path), param)
        if include_parameters:
            valid_keys = [
                key
                for key in param.keys()
                if any([k.encode() in key for k in include_parameters])
            ]
        else:
            excluded_keys = [
                "log",
                "debug",
                "threads",
                "no_progress",
                "force",
                "version",
                "test",
            ] + exclude_parameters
            valid_keys = [
                key
                for key in param.keys()
                if not (
                    b"input file" in param.getTags(key)
                    or b"output file" in param.getTags(key)
                    or any([k.encode() in key for k in excluded_keys])
                )
            ]
<<<<<<< HEAD
        params_decoded = []
=======
        params = []
>>>>>>> bf5566d8
        for key in valid_keys:
            entry = param.getEntry(key)
            p = {
                "name": entry.name.decode(),
                "key": key,
                "value": entry.value,
                "valid_strings": [v.decode() for v in entry.valid_strings],
                "description": entry.description.decode(),
                "advanced": (b"advanced" in param.getTags(key)),
                "section_description": param.getSectionDescription(
                    ":".join(key.decode().split(":")[:-1])
                ),
            }
            # Parameter sections and subsections as string (e.g. "section:subsection")
            if display_subsections:
                p["sections"] = ":".join(
                    p["key"].decode().split(":1:")[1].split(":")[:-1]
                )
            params.append(p)

        # for each parameter in params_decoded
        # if a parameter with custom default value exists, use that value
        # else check if the parameter is already in self.params, if yes take the value from self.params
        for p in params:
            name = p["key"].decode().split(":1:")[1]
            if topp_tool_name in self.params:
                if name in self.params[topp_tool_name]:
                    p["value"] = self.params[topp_tool_name][name]
                elif name in custom_defaults:
                    p["value"] = custom_defaults[name]
            elif name in custom_defaults:
                p["value"] = custom_defaults[name]

        # Split into subsections if required
        param_sections = {}
        section_descriptions = {}
        if display_subsections:
            for p in params:
                # Skip adavnaced parameters if not selected
                if not st.session_state["advanced"] and p["advanced"]:
                    continue
                # Add section description to section_descriptions dictionary if it exists
                if p["section_description"]:
                    section_descriptions[p["sections"]] = p["section_description"]
                # Add parameter to appropriate section in param_sections dictionary
                if not p["sections"]:
                    p["sections"] = "General"
                if p["sections"] in param_sections:
                    param_sections[p["sections"]].append(p)
                else:
                    param_sections[p["sections"]] = [p]
        else:
            # Simply put all parameters in "all" section if no subsections required
            param_sections["all"] = params

        # Display tool name if required
        if display_tool_name:
            st.markdown(f"**{topp_tool_name}**")

        tab_names = [k for k in param_sections.keys() if ":" not in k]
        tabs = None
        if tab_names and display_subsection_tabs:
            tabs = st.tabs([k for k in param_sections.keys() if ":" not in k])

        # Show input widgets
        def show_subsection_header(section: str, display_subsections: bool):
            # Display section name and help text (section description) if required
            if section and display_subsections:
                parts = section.split(":")
                st.markdown(
                    ":".join(parts[:-1])
                    + (":" if len(parts) > 1 else "")
                    + f"**{parts[-1]}**",
                    help=(
                        section_descriptions[section]
                        if section in section_descriptions
                        else None
                    ),
                )

        def display_TOPP_params(params: dict, num_cols):
            """Displays individual TOPP parameters in given number of columns"""
            cols = st.columns(num_cols)
            i = 0
            for p in params:
                # get key and name
                key = f"{self.parameter_manager.topp_param_prefix}{p['key'].decode()}"
                name = p["name"]
<<<<<<< HEAD
                if section_description is None:
                    section_description = p["section_description"]

                elif section_description != p["section_description"]:
                    section_description = p["section_description"]
                    st.markdown(f"**{section_description}**")
                    cols = st.columns(num_cols)
                    i = 0
            elif display_full_parameter_names:
                name = key.split(":1:")[1].replace("algorithm:", "").replace(":", " : ")
            else:
                name = p["name"]
            try:
                # # sometimes strings with newline, handle as list
                if isinstance(p["value"], str) and "\n" in p["value"]:
                    p["value"] = p["value"].split("\n")
                # bools
                if isinstance(p["value"], bool):
                    cols[i].markdown("##")
                    cols[i].checkbox(
                        name,
                        value=(
                            (p["value"] == "true")
                            if type(p["value"]) == str
                            else p["value"]
                        ),
                        help=p["description"],
                        key=key,
                    )
=======
                try:
                    # sometimes strings with newline, handle as list
                    if isinstance(p["value"], str) and "\n" in p["value"]:
                        p["value"] = p["value"].split("\n")
                    # bools
                    if isinstance(p["value"], bool):
                        cols[i].markdown("##")
                        cols[i].checkbox(
                            name,
                            value=(
                                (p["value"] == "true")
                                if type(p["value"]) == str
                                else p["value"]
                            ),
                            help=p["description"],
                            key=key,
                        )

                    # strings
                    elif isinstance(p["value"], str):
                        # string options
                        if p["valid_strings"]:
                            cols[i].selectbox(
                                name,
                                options=p["valid_strings"],
                                index=p["valid_strings"].index(p["value"]),
                                help=p["description"],
                                key=key,
                            )
                        else:
                            cols[i].text_input(
                                name, value=p["value"], help=p["description"], key=key
                            )

                    # ints
                    elif isinstance(p["value"], int):
                        cols[i].number_input(
                            name, value=int(p["value"]), help=p["description"], key=key
                        )
>>>>>>> bf5566d8

                    # floats
                    elif isinstance(p["value"], float):
                        cols[i].number_input(
                            name,
                            value=float(p["value"]),
                            step=1.0,
                            help=p["description"],
                            key=key,
                        )

                    # lists
                    elif isinstance(p["value"], list):
                        p["value"] = [
                            v.decode() if isinstance(v, bytes) else v
                            for v in p["value"]
                        ]
                        cols[i].text_area(
                            name,
                            value="\n".join([str(val) for val in p["value"]]),
                            help=p["description"],
                            key=key,
                        )

                    # increment number of columns, create new cols object if end of line is reached
                    i += 1
                    if i == num_cols:
                        i = 0
                        cols = st.columns(num_cols)
                except Exception as e:
                    cols[i].error(f"Error in parameter **{p['name']}**.")
                    print('Error parsing "' + p["name"] + '": ' + str(e))


<<<<<<< HEAD
                # lists
                elif isinstance(p["value"], list):
                    p["value"] = [
                        v.decode() if isinstance(v, bytes) else v for v in p["value"]
                    ]
                    cols[i].text_area(
                        name,
                        value="\n".join([str(val) for val in p["value"]]),
                        help=p["description"],
                        key=key,
                    )

                # increment number of columns, create new cols object if end of line is reached
                i += 1
                if i == num_cols:
                    i = 0
                    cols = st.columns(num_cols)
            except Exception as e:
                cols[i].error(f"Error in parameter **{p['name']}**.")
                print('Error parsing "' + p["name"] + '": ' + str(e))
        self.parameter_manager.save_parameters()
=======
        for section, params in param_sections.items():
            if tabs is None:
                show_subsection_header(section, display_subsections)
                display_TOPP_params(params, num_cols)
            else:
                tab_name = section.split(":")[0]
                with tabs[tab_names.index(tab_name)]:
                    show_subsection_header(section, display_subsections)
                    display_TOPP_params(params, num_cols)
            
>>>>>>> bf5566d8

    @st.fragment
    def input_python(
        self,
        script_file: str,
        num_cols: int = 3,
    ) -> None:
        """
        Dynamically generates and displays input widgets based on the DEFAULTS
        dictionary defined in a specified Python script file.

        For each entry in the DEFAULTS dictionary, an input widget is displayed,
        allowing the user to specify values for the parameters defined in the
        script. The widgets are arranged in a grid with a specified number of
        columns. Parameters can be marked as hidden or advanced within the DEFAULTS
        dictionary; hidden parameters are not displayed, and advanced parameters
        are displayed only if the user has selected to view advanced options.

        Args:
        script_file (str): The file name or path to the Python script containing
                           the DEFAULTS dictionary. If the path is omitted, the method searches in
                           src/python-tools/'.
        num_cols (int, optional): The number of columns to use for displaying input widgets. Defaults to 3.
        """

        # Check if script file exists (can be specified without path and extension)
        # default location: src/python-tools/script_file
        if not script_file.endswith(".py"):
            script_file += ".py"
        path = Path(script_file)
        if not path.exists():
            path = Path("src", "python-tools", script_file)
            if not path.exists():
                st.error("Script file not found.")
        # load DEFAULTS from file
        if path.parent not in sys.path:
            sys.path.append(str(path.parent))
        spec = importlib.util.spec_from_file_location(path.stem, path)
        module = importlib.util.module_from_spec(spec)
        spec.loader.exec_module(module)
        defaults = getattr(module, "DEFAULTS", None)
        if defaults is None:
            st.error("No DEFAULTS found in script file.")
            return
        elif isinstance(defaults, list):
            # display input widget for every entry in defaults
            # input widgets in n number of columns
            cols = st.columns(num_cols)
            i = 0
            for entry in defaults:
                key = f"{path.name}:{entry['key']}" if "key" in entry else None
                if key is None:
                    st.error("Key not specified for parameter.")
                    continue
                value = entry["value"] if "value" in entry else None
                if value is None:
                    st.error("Value not specified for parameter.")
                    continue
                hide = entry["hide"] if "hide" in entry else False
                # no need to display input and output files widget or hidden parameters
                if hide:
                    continue
                advanced = entry["advanced"] if "advanced" in entry else False
                # skip avdanced parameters if not selected
                if not st.session_state["advanced"] and advanced:
                    continue
                name = entry["name"] if "name" in entry else key
                help = entry["help"] if "help" in entry else ""
                min_value = entry["min"] if "min" in entry else None
                max_value = entry["max"] if "max" in entry else None
                step_size = entry["step_size"] if "step_size" in entry else 1
                widget_type = entry["widget_type"] if "widget_type" in entry else "auto"
                options = entry["options"] if "options" in entry else None

                with cols[i]:
                    self.input_widget(
                        key=key,
                        default=value,
                        name=name,
                        help=help,
                        widget_type=widget_type,
                        options=options,
                        min_value=min_value,
                        max_value=max_value,
                        step_size=step_size,
                    )
                # increment number of columns, create new cols object if end of line is reached
                i += 1
                if i == num_cols:
                    i = 0
                    cols = st.columns(num_cols)
        self.parameter_manager.save_parameters()

    def zip_and_download_files(self, directory: str):
        """
        Creates a zip archive of all files within a specified directory,
        including files in subdirectories, and offers it as a download
        button in a Streamlit application.

        Args:
            directory (str): The directory whose files are to be zipped.
        """
        # Ensure directory is a Path object and check if directory is empty
        directory = Path(directory)
        if not any(directory.iterdir()):
            st.error("No files to compress.")
            return

        bytes_io = BytesIO()
        files = list(directory.rglob("*"))  # Use list comprehension to find all files

        # Check if there are any files to zip
        if not files:
            st.error("Directory is empty or contains no files.")
            return

        n_files = len(files)

        # Initialize Streamlit progress bar
        my_bar = st.progress(0)

        with zipfile.ZipFile(bytes_io, "w", zipfile.ZIP_DEFLATED) as zip_file:
            for i, file_path in enumerate(files):
                if (
                    file_path.is_file()
                ):  # Ensure we're only adding files, not directories
                    # Preserve directory structure relative to the original directory
                    zip_file.write(file_path, file_path.relative_to(directory.parent))
                    my_bar.progress((i + 1) / n_files)  # Update progress bar

        my_bar.empty()  # Clear progress bar after operation is complete
        bytes_io.seek(0)  # Reset buffer pointer to the beginning

        # Display a download button for the zip file in Streamlit
        st.columns(2)[1].download_button(
            label="⬇️ Download Now",
            data=bytes_io,
            file_name="input-files.zip",
            mime="application/zip",
            use_container_width=True,
        )

    def file_upload_section(self, custom_upload_function) -> None:
        custom_upload_function()
        c1, _ = st.columns(2)
        if c1.button("⬇️ Download all uploaded files", use_container_width=True):
            self.zip_and_download_files(Path(self.workflow_dir, "input-files"))

    def parameter_section(self, custom_parameter_function) -> None:
        st.toggle("Show advanced parameters", value=False, key="advanced")

        custom_parameter_function()

        # File Import / Export section       
        st.markdown("---")
        cols = st.columns(3)
        with cols[0]:
            if st.button(
                "⚠️ Load default parameters",
                help="Reset paramter section to default.",
                use_container_width=True,
            ):
                self.parameter_manager.reset_to_default_parameters()
                streamlit_js_eval(js_expressions="parent.window.location.reload()")
        with cols[1]:
            with open(self.parameter_manager.params_file, "rb") as f:
                st.download_button(
                    "⬇️ Export parameters",
                    data=f,
                    file_name="parameters.json",
                    mime="text/json",
                    help="Export parameter, can be used to import to this workflow.",
                    use_container_width=True,
                )
        with cols[1]:
            text = self.export_parameters_markdown()
            st.download_button(
                "📑 Method summary",
                data=text,
                file_name="method-summary.md",
                mime="text/md",
                help="Download method summary for publications.",
                use_container_width=True,
            )

        with cols[2]:
            up = st.file_uploader(
                "⬆️ Import parameters", help="Reset parameter section to default."
            )
            if up is not None:
                with open(self.parameter_manager.params_file, "w") as f:
                    f.write(up.read().decode("utf-8"))
                streamlit_js_eval(js_expressions="parent.window.location.reload()")

    def execution_section(self, start_workflow_function) -> None:
<<<<<<< HEAD
        with st.expander("**Summary**"):
            st.markdown(self.export_parameters_markdown())
=======
        # Display a summary of non-default TOPP paramters and all others (custom and python scripts)
        summary_text = ""
        for key, value in self.params.items():
            if not isinstance(value, dict):
                summary_text += f"""

{key}: **{value}**                
"""
            elif value:
                summary_text += f"""
**{key}**:

"""
                for k, v in value.items():
                    summary_text += f"""
{key}: **{v}**

"""
        with st.expander("**Parameter Summary**"):
            st.markdown(summary_text)
>>>>>>> bf5566d8

        c1, c2 = st.columns(2)
        # Select log level, this can be changed at run time or later without re-running the workflow
        log_level = c1.selectbox(
            "log details", ["minimal", "commands and run times", "all"], key="log_level"
        )
        if self.executor.pid_dir.exists():
            if c1.button("Stop Workflow", type="primary", use_container_width=True):
                self.executor.stop()
                st.rerun()
        elif c1.button("Start Workflow", type="primary", use_container_width=True):
            start_workflow_function()
            st.rerun()
        log_path = Path(self.workflow_dir, "logs", log_level.replace(" ", "-") + ".log")
        if log_path.exists():
            if self.executor.pid_dir.exists():
                with st.spinner("**Workflow running...**"):
                    with open(log_path, "r", encoding="utf-8") as f:
                        st.code(
                            "".join(f.readlines()[-30:]),
                            language="neon",
                            line_numbers=False,
                        )
                    time.sleep(2)
                st.rerun()
            else:
                st.markdown(
                    f"**Workflow log file: {datetime.fromtimestamp(log_path.stat().st_ctime).strftime('%Y-%m-%d %H:%M')} CET**"
                )
                with open(log_path, "r", encoding="utf-8") as f:
                    content = f.read()
                    # Check if workflow finished successfully
                    if not "WORKFLOW FINISHED" in content:
                        st.error("**Errors occurred, check log file.**")
                    st.code(content, language="neon", line_numbers=False)

    def results_section(self, custom_results_function) -> None:
        custom_results_function()

    def non_default_params_summary(self):
        # Display a summary of non-default TOPP parameters and all others (custom and python scripts)

        def remove_full_paths(d: dict) -> dict:
            # Create a copy to avoid modifying the original dictionary
            cleaned_dict = {}

            for key, value in d.items():
                if isinstance(value, dict):
                    # Recursively clean nested dictionaries
                    nested_cleaned = remove_full_paths(value)
                    if nested_cleaned:  # Only add non-empty dictionaries
                        cleaned_dict[key] = nested_cleaned
                elif isinstance(value, list):
                    # Filter out existing paths from the list
                    filtered_list = [
                        item if not Path(str(item)).exists() else Path(str(item)).name
                        for item in value
                    ]
                    if filtered_list:  # Only add non-empty lists
                        cleaned_dict[key] = ", ".join(filtered_list)
                elif not Path(str(value)).exists():
                    # Add entries that are not existing paths
                    cleaned_dict[key] = value

            return cleaned_dict

        # Don't want file paths to be shown in summary for export
        params = remove_full_paths(self.params)

        summary_text = ""
        python = {}
        topp = {}
        general = {}

        for k, v in params.items():
            # skip if v is a file path
            if Path(str(v)).exists():
                continue
            if isinstance(v, dict):
                topp[k] = v
            elif ".py" in k:
                script = k.split(".py")[0] + ".py"
                if script not in python:
                    python[script] = {}
                python[script][k.split(".py")[1][1:]] = v
            else:
                general[k] = v

        markdown = []

        def dict_to_markdown(d: dict):
            for key, value in d.items():
                if isinstance(value, dict):
                    # Add a header for nested dictionaries
                    markdown.append(f"> **{key}**\n")
                    dict_to_markdown(value)
                else:
                    # Add key-value pairs as list items
                    markdown.append(f">> {key}: **{value}**\n")

        markdown.append("**General**")
        dict_to_markdown(general)
        markdown.append("**OpenMS TOPP Tools**\n")
        dict_to_markdown(topp)
        markdown.append("**Python Scripts**")
        dict_to_markdown(python)
        return "\n".join(markdown)

    def export_parameters_markdown(self):
        markdown = []

        url = f"https://github.com/{st.session_state.settings['github-user']}/{st.session_state.settings['repository-name']}"
        tools = [p.stem for p in Path(self.parameter_manager.ini_dir).iterdir()]
        if len(tools) > 1:
            tools = ", ".join(tools[:-1]) + " and " + tools[-1]

        result = subprocess.run(
            "FileFilter --help", shell=True, text=True, capture_output=True
        )
        version = ""
        if result.returncode == 0:
            version = result.stderr.split("Version: ")[1].split("-")[0]

        markdown.append(
            f"""Data was processed using **{st.session_state.settings['app-name']}** ([{url}]({url})), a web application based on the OpenMS WebApps framework.
OpenMS ([https://www.openms.de](https://www.openms.de)) is a free and open-source software for LC-MS data analysis [1].
The workflow includes the **OpenMS {version}** TOPP tools {tools} as well as Python scripts. Non-default parameters are listed in the supplementary section below.

[1] Sachsenberg, Timo, et al. "OpenMS 3 expands the frontiers of open-source computational mass spectrometry." (2023).
"""
        )
        markdown.append(self.non_default_params_summary())
        return "\n".join(markdown)<|MERGE_RESOLUTION|>--- conflicted
+++ resolved
@@ -608,11 +608,7 @@
                     or any([k.encode() in key for k in excluded_keys])
                 )
             ]
-<<<<<<< HEAD
-        params_decoded = []
-=======
         params = []
->>>>>>> bf5566d8
         for key in valid_keys:
             entry = param.getEntry(key)
             p = {
@@ -701,37 +697,6 @@
                 # get key and name
                 key = f"{self.parameter_manager.topp_param_prefix}{p['key'].decode()}"
                 name = p["name"]
-<<<<<<< HEAD
-                if section_description is None:
-                    section_description = p["section_description"]
-
-                elif section_description != p["section_description"]:
-                    section_description = p["section_description"]
-                    st.markdown(f"**{section_description}**")
-                    cols = st.columns(num_cols)
-                    i = 0
-            elif display_full_parameter_names:
-                name = key.split(":1:")[1].replace("algorithm:", "").replace(":", " : ")
-            else:
-                name = p["name"]
-            try:
-                # # sometimes strings with newline, handle as list
-                if isinstance(p["value"], str) and "\n" in p["value"]:
-                    p["value"] = p["value"].split("\n")
-                # bools
-                if isinstance(p["value"], bool):
-                    cols[i].markdown("##")
-                    cols[i].checkbox(
-                        name,
-                        value=(
-                            (p["value"] == "true")
-                            if type(p["value"]) == str
-                            else p["value"]
-                        ),
-                        help=p["description"],
-                        key=key,
-                    )
-=======
                 try:
                     # sometimes strings with newline, handle as list
                     if isinstance(p["value"], str) and "\n" in p["value"]:
@@ -771,7 +736,6 @@
                         cols[i].number_input(
                             name, value=int(p["value"]), help=p["description"], key=key
                         )
->>>>>>> bf5566d8
 
                     # floats
                     elif isinstance(p["value"], float):
@@ -806,29 +770,6 @@
                     print('Error parsing "' + p["name"] + '": ' + str(e))
 
 
-<<<<<<< HEAD
-                # lists
-                elif isinstance(p["value"], list):
-                    p["value"] = [
-                        v.decode() if isinstance(v, bytes) else v for v in p["value"]
-                    ]
-                    cols[i].text_area(
-                        name,
-                        value="\n".join([str(val) for val in p["value"]]),
-                        help=p["description"],
-                        key=key,
-                    )
-
-                # increment number of columns, create new cols object if end of line is reached
-                i += 1
-                if i == num_cols:
-                    i = 0
-                    cols = st.columns(num_cols)
-            except Exception as e:
-                cols[i].error(f"Error in parameter **{p['name']}**.")
-                print('Error parsing "' + p["name"] + '": ' + str(e))
-        self.parameter_manager.save_parameters()
-=======
         for section, params in param_sections.items():
             if tabs is None:
                 show_subsection_header(section, display_subsections)
@@ -838,8 +779,9 @@
                 with tabs[tab_names.index(tab_name)]:
                     show_subsection_header(section, display_subsections)
                     display_TOPP_params(params, num_cols)
+        
+        self.parameter_manager.save_parameters()
             
->>>>>>> bf5566d8
 
     @st.fragment
     def input_python(
@@ -1005,15 +947,16 @@
                 self.parameter_manager.reset_to_default_parameters()
                 streamlit_js_eval(js_expressions="parent.window.location.reload()")
         with cols[1]:
-            with open(self.parameter_manager.params_file, "rb") as f:
-                st.download_button(
-                    "⬇️ Export parameters",
-                    data=f,
-                    file_name="parameters.json",
-                    mime="text/json",
-                    help="Export parameter, can be used to import to this workflow.",
-                    use_container_width=True,
-                )
+            if self.parameter_manager.params_file.exists():
+                with open(self.parameter_manager.params_file, "rb") as f:
+                    st.download_button(
+                        "⬇️ Export parameters",
+                        data=f,
+                        file_name="parameters.json",
+                        mime="text/json",
+                        help="Export parameter, can be used to import to this workflow.",
+                        use_container_width=True,
+                    )
         with cols[1]:
             text = self.export_parameters_markdown()
             st.download_button(
@@ -1035,31 +978,8 @@
                 streamlit_js_eval(js_expressions="parent.window.location.reload()")
 
     def execution_section(self, start_workflow_function) -> None:
-<<<<<<< HEAD
         with st.expander("**Summary**"):
             st.markdown(self.export_parameters_markdown())
-=======
-        # Display a summary of non-default TOPP paramters and all others (custom and python scripts)
-        summary_text = ""
-        for key, value in self.params.items():
-            if not isinstance(value, dict):
-                summary_text += f"""
-
-{key}: **{value}**                
-"""
-            elif value:
-                summary_text += f"""
-**{key}**:
-
-"""
-                for k, v in value.items():
-                    summary_text += f"""
-{key}: **{v}**
-
-"""
-        with st.expander("**Parameter Summary**"):
-            st.markdown(summary_text)
->>>>>>> bf5566d8
 
         c1, c2 = st.columns(2)
         # Select log level, this can be changed at run time or later without re-running the workflow
