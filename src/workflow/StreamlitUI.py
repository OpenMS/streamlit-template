--- conflicted
+++ resolved
@@ -86,22 +86,6 @@
 
         c1, c2 = st.columns(2)
         c1.markdown("**Upload file(s)**")
-<<<<<<< HEAD
-        if any(c.isupper() for c in file_type) and (c.islower() for c in file_type):
-            file_type_for_uploader = None
-        else:
-            file_type_for_uploader = [file_type]
-        files = c1.file_uploader(
-            f"{name}",
-            accept_multiple_files=(st.session_state.location == "local"),
-            type=file_type_for_uploader,
-            label_visibility="collapsed",
-            key = 'upload_files'+file_type,
-            on_change= StreamlitUI._upload_callback,
-            args=(files_dir, file_type)
-        )
-=======
->>>>>>> 8c1c3eb8
 
         if st.session_state.location == "local":
             c2_text, c2_checkbox = c2.columns([1.5, 1], gap="large")
@@ -279,17 +263,10 @@
         if files_dir.exists() and not any(files_dir.iterdir()):
             shutil.rmtree(files_dir)
 
-<<<<<<< HEAD
-        #c1, c2 = st.columns(2)
-        if current_files:
-            c1.info(f"Uploaded **{name}** files:\n\n" + "\n\n".join(current_files))
-            if c2.button(
-=======
         c1, _ = st.columns(2)
         if current_files:
             c1.info(f"Current **{name}** files:\n\n" + "\n\n".join(current_files))
             if c1.button(
->>>>>>> 8c1c3eb8
                 f"🗑️ Remove all **{name}** files.",
                 use_container_width=True,
                 key=f"remove-files-{key}",
