--- conflicted
+++ resolved
@@ -227,11 +227,6 @@
         if "windows" in sys.argv:
             os.chdir("../streamlit-template")
         # Define the directory where all workspaces will be stored
-<<<<<<< HEAD
-        workspaces_dir = Path(
-            "..", "workspaces-" + st.session_state.settings["repository-name"]
-        )
-=======
         if (
             st.session_state.settings["workspaces_dir"]
             and st.session_state.location == "local"
@@ -243,7 +238,6 @@
         else:
             workspaces_dir = ".."
 
->>>>>>> 1619a144
         # Check if workspace logic is enabled
         if st.session_state.settings["enable_workspaces"]:
             if "workspace" in st.query_params:
@@ -321,12 +315,6 @@
         # Display workspace switcher if workspace is enabled in local mode
         if st.session_state.settings["enable_workspaces"]:
             with st.expander("🖥️ **Workspaces**"):
-<<<<<<< HEAD
-                # Define workspaces directory outside of repository
-                workspaces_dir = Path(
-                    "..", "workspaces-" + st.session_state.settings["repository-name"]
-                )
-=======
                 # Workspaces directory specified in the settings.json
                 if (
                     st.session_state.settings["workspaces_dir"]
@@ -338,7 +326,6 @@
                     )
                 else:
                     workspaces_dir = ".."
->>>>>>> 1619a144
                 # Online: show current workspace name in info text and option to change to other existing workspace
                 if st.session_state.location == "local":
                     # Define callback function to change workspace
@@ -420,12 +407,9 @@
             else:
                 st.session_state["spectrum_num_bins"] = 50
 
-<<<<<<< HEAD
-=======
         with st.expander("📊 **Resource Utilization**"):
             monitor_hardware()
 
->>>>>>> 1619a144
         # Display OpenMS WebApp Template Version from settings.json
         with st.container():
             st.markdown(
