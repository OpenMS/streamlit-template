import json
import os
import shutil
import sys
import uuid
from typing import Any
from pathlib import Path
from src.captcha_ import captcha_control

import streamlit as st
import pandas as pd

# set these variables according to your project
<<<<<<< HEAD
APP_NAME = "OpenMS Streamlit App"
REPOSITORY_NAME = "flashtaggerviewer"
=======
APP_NAME = "FLASHViewer"
REPOSITORY_NAME = "FLASHViewer"
>>>>>>> e788ee04


def load_params(default: bool = False) -> dict[str, Any]:
    """
    Load parameters from a JSON file and return a dictionary containing them.

    If a 'params.json' file exists in the workspace, load the parameters from there.
    Otherwise, load the default parameters from 'assets/default-params.json'.

    Additionally, check if any parameters have been modified by the user during the current session
    and update the values in the parameter dictionary accordingly. Also make sure that all items from
    the parameters dictionary are accessible from the session state as well.

    Args:
        default (bool): Load default parameters. Defaults to True.

    Returns:
        dict[str, Any]: A dictionary containing the parameters.
    """
    # Construct the path to the parameter file
    path = Path(st.session_state.workspace, "params.json")

    # Load the parameters from the file, or from the default file if the parameter file does not exist
    if path.exists() and not default:
        with open(path, "r") as f:
            params = json.load(f)
    else:
        with open("assets/default-params.json", "r") as f:
            params = json.load(f)

    # Return the parameter dictionary
    return params


def save_params(params: dict[str, Any]) -> None:
    """
    Save the given dictionary of parameters to a JSON file.

    If a 'params.json' file already exists in the workspace, overwrite it with the new parameters.
    Otherwise, create a new 'params.json' file in the workspace directory and save the parameters there.

    Additionally, check if any parameters have been modified by the user during the current session
    and update the values in the parameter dictionary accordingly.

    This function should be run at the end of each page, if the parameters dictionary has been modified directly.
    Note that session states with the same keys will override any direct changes!

    Args:
        params (dict[str, Any]): A dictionary containing the parameters to be saved.

    Returns:
        None
    """
    # Update the parameter dictionary with any modified parameters from the current session
    for key, value in st.session_state.items():
        if key in params.keys():
            params[key] = value

    # Save the parameter dictionary to a JSON file in the workspace directory
    path = Path(st.session_state.workspace, "params.json")
    with open(path, "w") as outfile:
        json.dump(params, outfile, indent=4)


def page_setup(page: str = "", help_text: str = "") -> dict[str, Any]:
    """
    Set up the Streamlit page configuration and determine the workspace for the current session.

    This function should be run at the start of every page for setup and to get the parameters dictionary.

    Args:
        page (str, optional): The name of the current page, by default "".

    Returns:
        dict[str, Any]: A dictionary containing the parameters loaded from the parameter file.
    """
    # Set Streamlit page configurations
    st.set_page_config(
        page_title=APP_NAME,
        page_icon="assets/icon.png",
        layout="wide",
        initial_sidebar_state="auto",
        menu_items=None
    )

    st.markdown("""
        <style>
            .stMultiSelect [data-baseweb=select] span{
                max-width: 500px;
                font-size: 1rem;
            }
        </style>
        """, unsafe_allow_html=True)

    # Determine the workspace for the current session
    if "workspace" not in st.session_state:
        # Clear any previous caches
        st.cache_data.clear()
        st.cache_resource.clear()
        # Check location
        if "local" in sys.argv:
            st.session_state.location = "local"
            st.session_state.controlo = True
        else:
            st.session_state.location = "online"
            st.session_state.controlo = False
        # if we run the packaged windows version, we start within the Python directory -> need to change working directory to ..\umetaflow-gui-main
        if "windows" in sys.argv:
<<<<<<< HEAD
            os.chdir("../flashtaggerviewer")
=======
            os.chdir("../flashviewer")
>>>>>>> e788ee04
        # Define the directory where all workspaces will be stored
        workspaces_dir = Path("workspaces")
        if st.session_state.location == "online":
            st.session_state.workspace = Path(workspaces_dir, str(uuid.uuid1()))
        else:
            st.session_state.workspace = Path(workspaces_dir, "default")

    # If run in hosted mode, show captcha as long as it has not been solved
    if not st.session_state["controlo"]:
        # Apply captcha by calling the captcha_control function
        captcha_control()

    # Make sure the necessary directories exist
    st.session_state.workspace.mkdir(parents=True, exist_ok=True)
    # checking input directories are done in FileUpload page (to accompany both FLASHDeconv and FLASHQuant)
    # Path(st.session_state.workspace, "mzML-files").mkdir(parents=True, exist_ok=True)


    #st.session_state["workspace"] = Path(str(uuid.uuid1()))
    # Make sure important directories exist
    st.session_state["workspace"].mkdir(parents=True, exist_ok=True)
    # for mzML (deconvolved)
    st.session_state["deconv-mzML-files"] = Path(st.session_state["workspace"], "deconv-mzML-files")
    st.session_state["deconv-mzML-files"].mkdir(parents=True, exist_ok=True)
    # for FASTA
    st.session_state["fasta-files"] = Path(st.session_state["workspace"], "fasta-files")
    st.session_state["fasta-files"].mkdir(parents=True, exist_ok=True)


    # Render the sidebar
    params = render_sidebar(page, help_text)
    return params

<<<<<<< HEAD
def render_sidebar(page: str = "") -> None:
=======

def render_sidebar(page: str = "", help_text: str = "") -> dict[str, Any]:
>>>>>>> e788ee04
    """
    Renders the sidebar on the Streamlit app, which includes the workspace switcher,
    the mzML file selector, the logo, and settings.

    Args:
        page (str): A string indicating the current page of the Streamlit app.
        help_text (str): If there's information to show on the sidebar
    Returns:
        dict[str, Any]: A dictionary containing the parameters.
    """
    params = load_params()
    with st.sidebar:
        # The main page has workspace switcher
        if (page == "main") or (page == 'FLASHViewer'):
            st.markdown("🖥️ **Workspaces**")
            # Define workspaces directory outside of repository
            workspaces_dir = Path("workspaces")  # workspace inside FLASHViewer directory
            # Online: show current workspace name in info text and option to change to other existing workspace
            if st.session_state.location == "online":
                # Change workspace...
                new_workspace = st.text_input("enter workspace", "")
                if st.button("**Enter Workspace**", type="primary", disabled=not new_workspace) and new_workspace:
                    path = Path(workspaces_dir, new_workspace)
                    if path.exists():
                        st.session_state.workspace = path
                        st.success(f"Switched to workspace **{new_workspace}**")
                    else:
                        st.warning("⚠️ Workspace does not exist.")
                # Display info on current workspace and warning
                st.info(
                    f"""💡 Your workspace ID:

**{st.session_state['workspace'].name}**

You can share this unique workspace ID with other people.

⚠️ Anyone with this ID can access your data!"""
                )
            # Local: user can create/remove workspaces as well and see all available
            elif st.session_state.location == "local":
                # Define callback function to change workspace
                def change_workspace():
                    for key in params.keys():
                        if key in st.session_state.keys():
                            del st.session_state[key]
                    st.session_state.workspace = Path(
                        workspaces_dir, st.session_state["chosen-workspace"]
                    )

                # Get all available workspaces as options
                options = [
                    file.name for file in workspaces_dir.iterdir() if file.is_dir()
                ]
                # Let user chose an already existing workspace
                st.selectbox(
                    "choose existing workspace",
                    options,
                    index=options.index(str(st.session_state.workspace.stem)),
                    on_change=change_workspace,
                    key="chosen-workspace",
                )
                # Create or Remove workspaces
                create_remove = st.text_input("create/remove workspace", "")
                path = Path(workspaces_dir, create_remove)
                # Create new workspace
                if st.button("**Create Workspace**"):
                    path.mkdir(parents=True, exist_ok=True)
                    st.session_state.workspace = path
                    st.rerun()
                # Remove existing workspace and fall back to default
                if st.button("⚠️ Delete Workspace"):
                    if path.exists():
                        shutil.rmtree(path)
                        st.session_state.workspace = Path(workspaces_dir, "default")
                        st.rerun()

        # All pages have settings, workflow indicator and logo
        with st.expander("⚙️ **Settings**"):
            img_formats = ["svg", "png", "jpeg", "webp"]
            st.selectbox(
                "image export format",
                img_formats,
                img_formats.index(params["image-format"]),
                key="image-format",
            )
<<<<<<< HEAD
        if (page != "main") and (page != "FLASHViewer"):
            st.info(f"**{Path(st.session_state['workspace']).stem}**")
        st.image("assets/OpenMS.png", "powered by")
=======
        if help_text:
            st.info(help_text)
        st.image("assets/pyopenms_transparent_background.png", "powered by")
>>>>>>> e788ee04
    return params


def v_space(n: int, col=None) -> None:
    """
    Prints empty strings to create vertical space in the Streamlit app.

    Args:
        n (int): An integer representing the number of empty lines to print.
        col: A streamlit column can be passed to add vertical space there.

    Returns:
        None
    """
    for _ in range(n):
        if col:
            col.write("#")
        else:
            st.write("#")


def show_table(df: pd.DataFrame, download_name: str = "") -> pd.DataFrame:
    """
    Displays a pandas dataframe using Streamlit's `dataframe` function and
    provides a download button for the same table.

    Args:
        df (pd.DataFrame): The pandas dataframe to display.
        download_name (str): The name to give to the downloaded file. Defaults to empty string.

    Returns:
        df (pd.DataFrame): The possibly edited dataframe.
    """
    # Show dataframe using container width
    st.dataframe(df, use_container_width=True)
    # Show download button with the given download name for the table if name is given
    if download_name:
        st.download_button(
            "Download Table",
            df.to_csv(sep="\t").encode("utf-8"),
            download_name.replace(" ", "-") + ".tsv",
        )
    return df


def show_fig(fig, download_name: str, container_width: bool = True) -> None:
    """
    Displays a Plotly chart and adds a download button to the plot.

    Args:
        fig (plotly.graph_objs._figure.Figure): The Plotly figure to display.
        download_name (str): The name for the downloaded file.
        container_width (bool, optional): If True, the figure will use the container width. Defaults to True.

    Returns:
        None
    """
    # Display plotly chart using container width and removed controls except for download
    st.plotly_chart(
        fig,
        use_container_width=container_width,
        config={
            "displaylogo": False,
            "modeBarButtonsToRemove": [
                "zoom",
                "pan",
                "select",
                "lasso",
                "zoomin",
                "autoscale",
                "zoomout",
                "resetscale",
            ],
            "toImageButtonOptions": {
                "filename": download_name,
                "format": st.session_state["image-format"],
            },
        },
    )


def reset_directory(path: Path) -> None:
    """
    Remove the given directory and re-create it.

    Args:
        path (Path): Path to the directory to be reset.

    Returns:
        None
    """
    path = Path(path)
    if path.exists():
        shutil.rmtree(path)
    path.mkdir(parents=True, exist_ok=True)


# General warning/error messages
def sidebar(page=""):
    with st.sidebar:
        if (page == "main") or (page == "FLASHViewer"):
            st.markdown("### Workspaces")
            if st.session_state["location"] == "online":
                new_workspace = st.text_input("enter workspace", "")
                if st.button("**Enter Workspace**") and new_workspace:
                    st.session_state["workspace"] = Path(new_workspace)
                st.info(
                    f"""💡 Your workspace ID:

**{st.session_state['workspace']}**

You can share this unique workspace ID with other people.

⚠️ Anyone with this ID can access your data!"""
                )
            elif st.session_state["location"] == "local":
                # Show available workspaces
                options = [
                    file.name
                    for file in Path(".").iterdir()
                    if file.is_dir()
                    and file.name
                    not in (
                        ".git",
                        ".gitignore",
                        ".streamlit",
                        "example-data",
                        "pages",
                        "src",
                        "assets",
                    )
                ]
                chosen_workspace = st.selectbox(
                    "choose existing workspace",
                    options,
                    index=options.index(str(st.session_state["workspace"])),
                )
                if chosen_workspace:
                    st.session_state["workspace"] = Path(chosen_workspace)

                # Create or Remove workspaces
                st.text_input("create/remove workspace", "", key="create-remove")
                path = Path(st.session_state["create-remove"])
                if st.button("**Create Workspace**") and path.name:
                    path.mkdir(parents=True, exist_ok=True)
                    st.session_state["workspace"] = path
                if st.button("⚠️ Delete Workspace") and path.exists:
                    shutil.rmtree(path)
                    st.session_state["workspace"] = Path("default-workspace")
            st.markdown("***")

        # TODO: revive this later
        elif page == "files":
            # Show currently available mzML files
            st.markdown("### Uploaded Files")
            for f in sorted(Path(st.session_state["deconv-mzML-files"]).iterdir()):
                if f.name in st.session_state:
                    checked = st.session_state[f.name]
                else:
                    checked = True
                st.checkbox(f.name, checked, key=f.name)

            for f in sorted(Path(st.session_state["fasta-files"]).iterdir()):
                if f.name in st.session_state:
                    checked = st.session_state[f.name]
                else:
                    checked = True
                st.checkbox(f.name, checked, key=f.name)

        #     # Option to remove files
        #     v_space(1)
        #     st.markdown("⚠️ **Remove files**")
        #     c1, c2 = st.columns(2)
        #     if c1.button("**All**"):
        #         reset_directory(st.session_state["mzML-files"])
        #
        #     if c2.button("**Un**selected"):
        #         for file in [
        #             Path(st.session_state["mzML-files"], key)
        #             for key, value in st.session_state.items()
        #             if key.endswith("mzML") and not value  # e.g. unchecked
        #         ]:
        #             file.unlink()
        #         st.experimental_rerun()
        #
            st.markdown("***")
        st.image("assets/OpenMS.png", "powered by")


WARNINGS = {
    "missing-mzML": "Upload or select some mzML files first!",
}

ERRORS = {
    "general": "Something went wrong.",
    "workflow": "Something went wrong during workflow execution.",
    "visualization": "Something went wrong during visualization of results.",
}<|MERGE_RESOLUTION|>--- conflicted
+++ resolved
@@ -11,13 +11,8 @@
 import pandas as pd
 
 # set these variables according to your project
-<<<<<<< HEAD
 APP_NAME = "OpenMS Streamlit App"
 REPOSITORY_NAME = "flashtaggerviewer"
-=======
-APP_NAME = "FLASHViewer"
-REPOSITORY_NAME = "FLASHViewer"
->>>>>>> e788ee04
 
 
 def load_params(default: bool = False) -> dict[str, Any]:
@@ -97,7 +92,7 @@
     # Set Streamlit page configurations
     st.set_page_config(
         page_title=APP_NAME,
-        page_icon="assets/icon.png",
+        page_icon="assets/OpenMS.png",
         layout="wide",
         initial_sidebar_state="auto",
         menu_items=None
@@ -123,14 +118,9 @@
             st.session_state.controlo = True
         else:
             st.session_state.location = "online"
-            st.session_state.controlo = False
-        # if we run the packaged windows version, we start within the Python directory -> need to change working directory to ..\umetaflow-gui-main
+        # if we run the packaged windows version, we start within the Python directory -> need to change working directory to ..\streamlit-template
         if "windows" in sys.argv:
-<<<<<<< HEAD
             os.chdir("../flashtaggerviewer")
-=======
-            os.chdir("../flashviewer")
->>>>>>> e788ee04
         # Define the directory where all workspaces will be stored
         workspaces_dir = Path("workspaces")
         if st.session_state.location == "online":
@@ -164,12 +154,8 @@
     params = render_sidebar(page, help_text)
     return params
 
-<<<<<<< HEAD
-def render_sidebar(page: str = "") -> None:
-=======
 
 def render_sidebar(page: str = "", help_text: str = "") -> dict[str, Any]:
->>>>>>> e788ee04
     """
     Renders the sidebar on the Streamlit app, which includes the workspace switcher,
     the mzML file selector, the logo, and settings.
@@ -255,15 +241,12 @@
                 img_formats.index(params["image-format"]),
                 key="image-format",
             )
-<<<<<<< HEAD
         if (page != "main") and (page != "FLASHViewer"):
             st.info(f"**{Path(st.session_state['workspace']).stem}**")
         st.image("assets/OpenMS.png", "powered by")
-=======
         if help_text:
             st.info(help_text)
         st.image("assets/pyopenms_transparent_background.png", "powered by")
->>>>>>> e788ee04
     return params
 
 
