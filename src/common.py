--- conflicted
+++ resolved
@@ -92,11 +92,7 @@
     """
     # Set Streamlit page configurations
     st.set_page_config(
-<<<<<<< HEAD
-        page_title="OpenMS FLASHViewer",
-=======
         page_title=APP_NAME,
->>>>>>> 914b702d
         page_icon="assets/OpenMS.png",
         layout="wide",
         initial_sidebar_state="auto",
@@ -113,17 +109,6 @@
             st.session_state.location = "local"
         else:
             st.session_state.location = "online"
-<<<<<<< HEAD
-            st.session_state["workspace"] = Path(str(uuid.uuid1()))
-    # Make sure important directories exist
-    st.session_state["workspace"].mkdir(parents=True, exist_ok=True)
-
-
-def v_space(n, col=None):
-    for _ in range(n):
-        if col:
-            col.write("#")
-=======
         # if we run the packaged windows version, we start within the Python directory -> need to change working directory to ..\streamlit-template
         if "windows" in sys.argv:
             os.chdir("../streamlit-template")
@@ -131,7 +116,6 @@
         workspaces_dir = Path("..", "workspaces-" + REPOSITORY_NAME)
         if st.session_state.location == "online":
             st.session_state.workspace = Path(workspaces_dir, str(uuid.uuid1()))
->>>>>>> 914b702d
         else:
             st.session_state.workspace = Path(workspaces_dir, "default")
             # not any captcha so, controllo should be true
@@ -141,10 +125,21 @@
     st.session_state.workspace.mkdir(parents=True, exist_ok=True)
     Path(st.session_state.workspace, "mzML-files").mkdir(parents=True, exist_ok=True)
 
+
+    #st.session_state["workspace"] = Path(str(uuid.uuid1()))
+    # Make sure important directories exist
+    st.session_state["workspace"].mkdir(parents=True, exist_ok=True)
+    # for mzML (deconvolved)
+    st.session_state["deconv-mzML-files"] = Path(st.session_state["workspace"], "deconv-mzML-files")
+    st.session_state["deconv-mzML-files"].mkdir(parents=True, exist_ok=True)
+    # for FASTA
+    st.session_state["fasta-files"] = Path(st.session_state["workspace"], "fasta-files")
+    st.session_state["fasta-files"].mkdir(parents=True, exist_ok=True)
+
+
     # Render the sidebar
     params = render_sidebar(page)
     return params
-
 
 def render_sidebar(page: str = "") -> None:
     """
@@ -165,11 +160,6 @@
     """
     params = load_params()
     with st.sidebar:
-<<<<<<< HEAD
-        if page == "online":
-            st.markdown("### Workspaces")
-            if st.session_state["location"] == "online":
-=======
         # The main page has workspace switcher
         if page == "main":
             st.markdown("🖥️ **Workspaces**")
@@ -178,7 +168,6 @@
             # Online: show current workspace name in info text and option to change to other existing workspace
             if st.session_state.location == "online":
                 # Change workspace...
->>>>>>> 914b702d
                 new_workspace = st.text_input("enter workspace", "")
                 if st.button("**Enter Workspace**") and new_workspace:
                     path = Path(workspaces_dir, new_workspace)
@@ -225,13 +214,6 @@
                 # Create new workspace
                 if st.button("**Create Workspace**"):
                     path.mkdir(parents=True, exist_ok=True)
-<<<<<<< HEAD
-                    st.session_state["workspace"] = path
-                if st.button("⚠️ Delete Workspace") and path.exists:
-                    shutil.rmtree(path)
-                    st.session_state["workspace"] = Path("default-workspace")
-            st.markdown("***")
-=======
                     st.session_state.workspace = path
                     st.rerun()
                 # Remove existing workspace and fall back to default
@@ -252,7 +234,6 @@
             )
         if page != "main":
             st.info(f"**{Path(st.session_state['workspace']).stem}**")
->>>>>>> 914b702d
         st.image("assets/OpenMS.png", "powered by")
     return params
 
@@ -351,16 +332,98 @@
     path.mkdir(parents=True, exist_ok=True)
 
 
-<<<<<<< HEAD
-def defaultPageSetup(title=""):
-    page_setup()
-    sidebar()
-    if title:
-        st.title(title)
-
-=======
 # General warning/error messages
->>>>>>> 914b702d
+def sidebar(page=""):
+    with st.sidebar:
+        if page == "main":
+            st.markdown("### Workspaces")
+            if st.session_state["location"] == "online":
+                new_workspace = st.text_input("enter workspace", "")
+                if st.button("**Enter Workspace**") and new_workspace:
+                    st.session_state["workspace"] = Path(new_workspace)
+                st.info(
+                    f"""💡 Your workspace ID:
+
+**{st.session_state['workspace']}**
+
+You can share this unique workspace ID with other people.
+
+⚠️ Anyone with this ID can access your data!"""
+                )
+            elif st.session_state["location"] == "local":
+                # Show available workspaces
+                options = [
+                    file.name
+                    for file in Path(".").iterdir()
+                    if file.is_dir()
+                    and file.name
+                    not in (
+                        ".git",
+                        ".gitignore",
+                        ".streamlit",
+                        "example-data",
+                        "pages",
+                        "src",
+                        "assets",
+                    )
+                ]
+                chosen_workspace = st.selectbox(
+                    "choose existing workspace",
+                    options,
+                    index=options.index(str(st.session_state["workspace"])),
+                )
+                if chosen_workspace:
+                    st.session_state["workspace"] = Path(chosen_workspace)
+
+                # Create or Remove workspaces
+                st.text_input("create/remove workspace", "", key="create-remove")
+                path = Path(st.session_state["create-remove"])
+                if st.button("**Create Workspace**") and path.name:
+                    path.mkdir(parents=True, exist_ok=True)
+                    st.session_state["workspace"] = path
+                if st.button("⚠️ Delete Workspace") and path.exists:
+                    shutil.rmtree(path)
+                    st.session_state["workspace"] = Path("default-workspace")
+            st.markdown("***")
+
+        # TODO: revive this later
+        elif page == "files":
+            # Show currently available mzML files
+            st.markdown("### Uploaded Files")
+            for f in sorted(Path(st.session_state["deconv-mzML-files"]).iterdir()):
+                if f.name in st.session_state:
+                    checked = st.session_state[f.name]
+                else:
+                    checked = True
+                st.checkbox(f.name, checked, key=f.name)
+
+            for f in sorted(Path(st.session_state["fasta-files"]).iterdir()):
+                if f.name in st.session_state:
+                    checked = st.session_state[f.name]
+                else:
+                    checked = True
+                st.checkbox(f.name, checked, key=f.name)
+
+        #     # Option to remove files
+        #     v_space(1)
+        #     st.markdown("⚠️ **Remove files**")
+        #     c1, c2 = st.columns(2)
+        #     if c1.button("**All**"):
+        #         reset_directory(st.session_state["mzML-files"])
+        #
+        #     if c2.button("**Un**selected"):
+        #         for file in [
+        #             Path(st.session_state["mzML-files"], key)
+        #             for key, value in st.session_state.items()
+        #             if key.endswith("mzML") and not value  # e.g. unchecked
+        #         ]:
+        #             file.unlink()
+        #         st.experimental_rerun()
+        #
+            st.markdown("***")
+        st.image("assets/OpenMS.png", "powered by")
+
+
 WARNINGS = {
     "missing-mzML": "Upload or select some mzML files first!",
 }
